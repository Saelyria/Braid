--- conflicted
+++ resolved
@@ -8,8 +8,8 @@
   
   pod 'Braid/Rx', :path => '.'
 #  pod 'Braid', :path => '.'
-  pod 'RxCocoa', '~> 4'
-  pod 'RxSwift', '~> 4'
+  pod 'RxCocoa', '~> 4.4'
+  pod 'RxSwift', '~> 4.4'
 end
 
 target 'BraidExampleTests' do
@@ -18,12 +18,7 @@
     
     pod 'Braid/Rx', :path => '.'
     #  pod 'Braid', :path => '.'
-<<<<<<< HEAD
-    pod 'RxCocoa', '~> 4'
-    pod 'RxSwift', '~> 4'
-=======
     pod 'RxCocoa', '~> 4.4'
     pod 'RxSwift', '~> 4.4'
->>>>>>> 2ac1f470
     pod 'Nimble', '~> 8'
 end