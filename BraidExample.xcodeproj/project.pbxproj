// !$*UTF8*$!
{
	archiveVersion = 1;
	classes = {
	};
	objectVersion = 50;
	objects = {

/* Begin PBXBuildFile section */
		928A29AAAC50745D69B8763E /* Pods_BraidExampleTests.framework in Frameworks */ = {isa = PBXBuildFile; fileRef = EA2EB889B19388A690D235A6 /* Pods_BraidExampleTests.framework */; };
		938132D820B6463000CBF8F6 /* AppDelegate.swift in Sources */ = {isa = PBXBuildFile; fileRef = 938132D720B6463000CBF8F6 /* AppDelegate.swift */; };
		938132DA20B6463000CBF8F6 /* AccountsViewController.swift in Sources */ = {isa = PBXBuildFile; fileRef = 938132D920B6463000CBF8F6 /* AccountsViewController.swift */; };
		938132DF20B6463200CBF8F6 /* Assets.xcassets in Resources */ = {isa = PBXBuildFile; fileRef = 938132DE20B6463200CBF8F6 /* Assets.xcassets */; };
		938132E220B6463200CBF8F6 /* LaunchScreen.storyboard in Resources */ = {isa = PBXBuildFile; fileRef = 938132E020B6463200CBF8F6 /* LaunchScreen.storyboard */; };
		9381335120B6EE2A00CBF8F6 /* TitleDetailTableViewCell.swift in Sources */ = {isa = PBXBuildFile; fileRef = 9381335020B6EE2A00CBF8F6 /* TitleDetailTableViewCell.swift */; };
		93C36A4820DAFF97006B7ECF /* SamplesViewController.swift in Sources */ = {isa = PBXBuildFile; fileRef = 93C36A4720DAFF97006B7ECF /* SamplesViewController.swift */; };
		93C36A4A20DB02E0006B7ECF /* TitleDetailTableViewCell.xib in Resources */ = {isa = PBXBuildFile; fileRef = 93C36A4920DB02E0006B7ECF /* TitleDetailTableViewCell.xib */; };
		AB05A86C2223B31B00C9C3E3 /* Models.swift in Sources */ = {isa = PBXBuildFile; fileRef = AB05A86B2223B31B00C9C3E3 /* Models.swift */; };
		AB05A86E2224FEA800C9C3E3 /* MockUpdateDelegate.swift in Sources */ = {isa = PBXBuildFile; fileRef = AB05A86D2224FEA800C9C3E3 /* MockUpdateDelegate.swift */; };
		AB18253121E5254E004FE239 /* TableDisplayBehaviorTests.swift in Sources */ = {isa = PBXBuildFile; fileRef = AB18253021E5254E004FE239 /* TableDisplayBehaviorTests.swift */; };
		AB1CCB9E21D8391A00EB1CDE /* TableHeaderFooterTests.swift in Sources */ = {isa = PBXBuildFile; fileRef = AB1CCB9D21D8391A00EB1CDE /* TableHeaderFooterTests.swift */; };
		AB577B9C21759F6C00CD2363 /* AccountService.swift in Sources */ = {isa = PBXBuildFile; fileRef = AB577B9B21759F6C00CD2363 /* AccountService.swift */; };
		AB577B9F2175A6EE00CD2363 /* CenterLabelTableViewCell.swift in Sources */ = {isa = PBXBuildFile; fileRef = AB577B9E2175A6EE00CD2363 /* CenterLabelTableViewCell.swift */; };
		AB577BA2217655DD00CD2363 /* ArtistsViewController.swift in Sources */ = {isa = PBXBuildFile; fileRef = AB577BA1217655DD00CD2363 /* ArtistsViewController.swift */; };
		AB577BAA2179665400CD2363 /* HomeViewController.swift in Sources */ = {isa = PBXBuildFile; fileRef = AB577BA92179665400CD2363 /* HomeViewController.swift */; };
		AB577BAC2179838B00CD2363 /* MusicLibraryService.swift in Sources */ = {isa = PBXBuildFile; fileRef = AB577BAB2179838B00CD2363 /* MusicLibraryService.swift */; };
		AB577BC52181105500CD2363 /* HomeService.swift in Sources */ = {isa = PBXBuildFile; fileRef = AB577BC42181105500CD2363 /* HomeService.swift */; };
		AB577BCD2183D5C100CD2363 /* mock-home-response.json in Resources */ = {isa = PBXBuildFile; fileRef = AB577BCC2183D5C100CD2363 /* mock-home-response.json */; };
		AB577BD22183D7F200CD2363 /* Product.swift in Sources */ = {isa = PBXBuildFile; fileRef = AB577BD12183D7F200CD2363 /* Product.swift */; };
		AB577BD42183D8C200CD2363 /* Store.swift in Sources */ = {isa = PBXBuildFile; fileRef = AB577BD32183D8C200CD2363 /* Store.swift */; };
		AB577BD62184DC6F00CD2363 /* ImageTitleSubtitleTableViewCell.swift in Sources */ = {isa = PBXBuildFile; fileRef = AB577BD52184DC6F00CD2363 /* ImageTitleSubtitleTableViewCell.swift */; };
		AB577BDD2189769800CD2363 /* AccountDetailViewController.swift in Sources */ = {isa = PBXBuildFile; fileRef = AB577BDC2189769800CD2363 /* AccountDetailViewController.swift */; };
		AB5C715921EC6583006DC4B0 /* DatePickerTableViewCell.swift in Sources */ = {isa = PBXBuildFile; fileRef = AB5C715821EC6583006DC4B0 /* DatePickerTableViewCell.swift */; };
		AB5C715B21EC66F4006DC4B0 /* DatePickerTableViewCell.xib in Resources */ = {isa = PBXBuildFile; fileRef = AB5C715A21EC66F4006DC4B0 /* DatePickerTableViewCell.xib */; };
		AB5D696D21E95DC200386B8D /* TextFieldTableViewCell.xib in Resources */ = {isa = PBXBuildFile; fileRef = AB5D696C21E95DC200386B8D /* TextFieldTableViewCell.xib */; };
		AB5D696F21E95DD200386B8D /* TextViewTableViewCell.xib in Resources */ = {isa = PBXBuildFile; fileRef = AB5D696E21E95DD200386B8D /* TextViewTableViewCell.xib */; };
		AB867DDB221A02150033898B /* AttendeesViewController.swift in Sources */ = {isa = PBXBuildFile; fileRef = AB867DDA221A02150033898B /* AttendeesViewController.swift */; };
		AB86C3BF2141718C00FA4945 /* SectionHeaderView.swift in Sources */ = {isa = PBXBuildFile; fileRef = AB86C3BE2141718C00FA4945 /* SectionHeaderView.swift */; };
		ABA89D5B21EEC07000033093 /* README.md in Resources */ = {isa = PBXBuildFile; fileRef = ABA89D5A21EEC07000033093 /* README.md */; };
		ABB46A1521F2ACC6009A00A2 /* FormItem.swift in Sources */ = {isa = PBXBuildFile; fileRef = ABB46A1421F2ACC6009A00A2 /* FormItem.swift */; };
		ABC1AD1921E6BE2400BAC644 /* ToggleTableViewCell.swift in Sources */ = {isa = PBXBuildFile; fileRef = ABC1AD1821E6BE2400BAC644 /* ToggleTableViewCell.swift */; };
		ABC1AD1B21E6BE7E00BAC644 /* ToggleTableViewCell.xib in Resources */ = {isa = PBXBuildFile; fileRef = ABC1AD1A21E6BE7D00BAC644 /* ToggleTableViewCell.xib */; };
		ABC1AD1E21E6BF5200BAC644 /* FormViewController.swift in Sources */ = {isa = PBXBuildFile; fileRef = ABC1AD1D21E6BF5200BAC644 /* FormViewController.swift */; };
		ABC1AD2121E7269500BAC644 /* TextFieldTableViewCell.swift in Sources */ = {isa = PBXBuildFile; fileRef = ABC1AD2021E7269500BAC644 /* TextFieldTableViewCell.swift */; };
		ABC1AD2321E811B100BAC644 /* TextViewTableViewCell.swift in Sources */ = {isa = PBXBuildFile; fileRef = ABC1AD2221E811B100BAC644 /* TextViewTableViewCell.swift */; };
		ABE0F35921AE3F7F0098950D /* ImageTitleSubtitleTableViewCell.xib in Resources */ = {isa = PBXBuildFile; fileRef = ABE0F35821AE3F7F0098950D /* ImageTitleSubtitleTableViewCell.xib */; };
		ABE0F35F21B49DD90098950D /* NewsFeedViewController.swift in Sources */ = {isa = PBXBuildFile; fileRef = ABE0F35E21B49DD90098950D /* NewsFeedViewController.swift */; };
		ABE0F36121B4AA830098950D /* NewsFeedService.swift in Sources */ = {isa = PBXBuildFile; fileRef = ABE0F36021B4AA830098950D /* NewsFeedService.swift */; };
		ABE0F36321B4AB2D0098950D /* news-items.json in Resources */ = {isa = PBXBuildFile; fileRef = ABE0F36221B4AB2D0098950D /* news-items.json */; };
		ABE0F36B21BE20380098950D /* TableDimensionTests.swift in Sources */ = {isa = PBXBuildFile; fileRef = ABE0F36A21BE20380098950D /* TableDimensionTests.swift */; };
		ABE0F37521BE24F30098950D /* Cells.swift in Sources */ = {isa = PBXBuildFile; fileRef = ABE0F37421BE24F30098950D /* Cells.swift */; };
		ABE0F37A21BE282A0098950D /* TableTestCase.swift in Sources */ = {isa = PBXBuildFile; fileRef = ABE0F37921BE282A0098950D /* TableTestCase.swift */; };
		ABE0F37C21BE30730098950D /* TableCellBindingMethodTests.swift in Sources */ = {isa = PBXBuildFile; fileRef = ABE0F37B21BE30730098950D /* TableCellBindingMethodTests.swift */; };
		CAB22340CE9499F2E63EA13C /* Pods_BraidExample.framework in Frameworks */ = {isa = PBXBuildFile; fileRef = 42D526C8EC5CD4E2D465B86B /* Pods_BraidExample.framework */; };
/* End PBXBuildFile section */

/* Begin PBXContainerItemProxy section */
		ABE0F36D21BE20380098950D /* PBXContainerItemProxy */ = {
			isa = PBXContainerItemProxy;
			containerPortal = 938132CC20B6463000CBF8F6 /* Project object */;
			proxyType = 1;
			remoteGlobalIDString = 938132D320B6463000CBF8F6;
			remoteInfo = BraidExample;
		};
/* End PBXContainerItemProxy section */

/* Begin PBXCopyFilesBuildPhase section */
		9381330C20B6486400CBF8F6 /* Embed Frameworks */ = {
			isa = PBXCopyFilesBuildPhase;
			buildActionMask = 2147483647;
			dstPath = "";
			dstSubfolderSpec = 10;
			files = (
			);
			name = "Embed Frameworks";
			runOnlyForDeploymentPostprocessing = 0;
		};
/* End PBXCopyFilesBuildPhase section */

/* Begin PBXFileReference section */
		42D526C8EC5CD4E2D465B86B /* Pods_BraidExample.framework */ = {isa = PBXFileReference; explicitFileType = wrapper.framework; includeInIndex = 0; path = Pods_BraidExample.framework; sourceTree = BUILT_PRODUCTS_DIR; };
		71F33D25A8F226800DC9B096 /* Pods-BraidExampleTests.debug.xcconfig */ = {isa = PBXFileReference; includeInIndex = 1; lastKnownFileType = text.xcconfig; name = "Pods-BraidExampleTests.debug.xcconfig"; path = "Pods/Target Support Files/Pods-BraidExampleTests/Pods-BraidExampleTests.debug.xcconfig"; sourceTree = "<group>"; };
		938132D420B6463000CBF8F6 /* BraidExample.app */ = {isa = PBXFileReference; explicitFileType = wrapper.application; includeInIndex = 0; path = BraidExample.app; sourceTree = BUILT_PRODUCTS_DIR; };
		938132D720B6463000CBF8F6 /* AppDelegate.swift */ = {isa = PBXFileReference; lastKnownFileType = sourcecode.swift; path = AppDelegate.swift; sourceTree = "<group>"; };
		938132D920B6463000CBF8F6 /* AccountsViewController.swift */ = {isa = PBXFileReference; lastKnownFileType = sourcecode.swift; path = AccountsViewController.swift; sourceTree = "<group>"; };
		938132DE20B6463200CBF8F6 /* Assets.xcassets */ = {isa = PBXFileReference; lastKnownFileType = folder.assetcatalog; path = Assets.xcassets; sourceTree = "<group>"; };
		938132E120B6463200CBF8F6 /* Base */ = {isa = PBXFileReference; lastKnownFileType = file.storyboard; name = Base; path = Base.lproj/LaunchScreen.storyboard; sourceTree = "<group>"; };
		938132E320B6463200CBF8F6 /* Info.plist */ = {isa = PBXFileReference; lastKnownFileType = text.plist.xml; path = Info.plist; sourceTree = "<group>"; };
		9381335020B6EE2A00CBF8F6 /* TitleDetailTableViewCell.swift */ = {isa = PBXFileReference; lastKnownFileType = sourcecode.swift; path = TitleDetailTableViewCell.swift; sourceTree = "<group>"; };
		93C36A4720DAFF97006B7ECF /* SamplesViewController.swift */ = {isa = PBXFileReference; lastKnownFileType = sourcecode.swift; path = SamplesViewController.swift; sourceTree = "<group>"; };
		93C36A4920DB02E0006B7ECF /* TitleDetailTableViewCell.xib */ = {isa = PBXFileReference; lastKnownFileType = file.xib; path = TitleDetailTableViewCell.xib; sourceTree = "<group>"; };
		96E14A148B4FA37BF882BFF8 /* Pods-BraidExample.debug.xcconfig */ = {isa = PBXFileReference; includeInIndex = 1; lastKnownFileType = text.xcconfig; name = "Pods-BraidExample.debug.xcconfig"; path = "Pods/Target Support Files/Pods-BraidExample/Pods-BraidExample.debug.xcconfig"; sourceTree = "<group>"; };
		A014E3975776DA0F3281F02F /* Pods-BraidExample.release.xcconfig */ = {isa = PBXFileReference; includeInIndex = 1; lastKnownFileType = text.xcconfig; name = "Pods-BraidExample.release.xcconfig"; path = "Pods/Target Support Files/Pods-BraidExample/Pods-BraidExample.release.xcconfig"; sourceTree = "<group>"; };
		AB05A86B2223B31B00C9C3E3 /* Models.swift */ = {isa = PBXFileReference; lastKnownFileType = sourcecode.swift; path = Models.swift; sourceTree = "<group>"; };
		AB05A86D2224FEA800C9C3E3 /* MockUpdateDelegate.swift */ = {isa = PBXFileReference; lastKnownFileType = sourcecode.swift; path = MockUpdateDelegate.swift; sourceTree = "<group>"; };
		AB18253021E5254E004FE239 /* TableDisplayBehaviorTests.swift */ = {isa = PBXFileReference; lastKnownFileType = sourcecode.swift; path = TableDisplayBehaviorTests.swift; sourceTree = "<group>"; };
		AB1CCB9D21D8391A00EB1CDE /* TableHeaderFooterTests.swift */ = {isa = PBXFileReference; lastKnownFileType = sourcecode.swift; path = TableHeaderFooterTests.swift; sourceTree = "<group>"; };
		AB577B9B21759F6C00CD2363 /* AccountService.swift */ = {isa = PBXFileReference; lastKnownFileType = sourcecode.swift; path = AccountService.swift; sourceTree = "<group>"; };
		AB577B9E2175A6EE00CD2363 /* CenterLabelTableViewCell.swift */ = {isa = PBXFileReference; lastKnownFileType = sourcecode.swift; path = CenterLabelTableViewCell.swift; sourceTree = "<group>"; };
		AB577BA1217655DD00CD2363 /* ArtistsViewController.swift */ = {isa = PBXFileReference; lastKnownFileType = sourcecode.swift; path = ArtistsViewController.swift; sourceTree = "<group>"; };
		AB577BA92179665400CD2363 /* HomeViewController.swift */ = {isa = PBXFileReference; lastKnownFileType = sourcecode.swift; path = HomeViewController.swift; sourceTree = "<group>"; };
		AB577BAB2179838B00CD2363 /* MusicLibraryService.swift */ = {isa = PBXFileReference; lastKnownFileType = sourcecode.swift; path = MusicLibraryService.swift; sourceTree = "<group>"; };
		AB577BC42181105500CD2363 /* HomeService.swift */ = {isa = PBXFileReference; lastKnownFileType = sourcecode.swift; path = HomeService.swift; sourceTree = "<group>"; };
		AB577BCC2183D5C100CD2363 /* mock-home-response.json */ = {isa = PBXFileReference; lastKnownFileType = text.json; path = "mock-home-response.json"; sourceTree = "<group>"; };
		AB577BCE2183D64700CD2363 /* README.md */ = {isa = PBXFileReference; lastKnownFileType = net.daringfireball.markdown; path = README.md; sourceTree = "<group>"; };
		AB577BCF2183D6F800CD2363 /* README.md */ = {isa = PBXFileReference; lastKnownFileType = net.daringfireball.markdown; path = README.md; sourceTree = "<group>"; };
		AB577BD02183D70B00CD2363 /* README.md */ = {isa = PBXFileReference; lastKnownFileType = net.daringfireball.markdown; path = README.md; sourceTree = "<group>"; };
		AB577BD12183D7F200CD2363 /* Product.swift */ = {isa = PBXFileReference; lastKnownFileType = sourcecode.swift; path = Product.swift; sourceTree = "<group>"; };
		AB577BD32183D8C200CD2363 /* Store.swift */ = {isa = PBXFileReference; lastKnownFileType = sourcecode.swift; path = Store.swift; sourceTree = "<group>"; };
		AB577BD52184DC6F00CD2363 /* ImageTitleSubtitleTableViewCell.swift */ = {isa = PBXFileReference; lastKnownFileType = sourcecode.swift; path = ImageTitleSubtitleTableViewCell.swift; sourceTree = "<group>"; };
		AB577BDB2187CC2100CD2363 /* README.md */ = {isa = PBXFileReference; lastKnownFileType = net.daringfireball.markdown; path = README.md; sourceTree = "<group>"; };
		AB577BDC2189769800CD2363 /* AccountDetailViewController.swift */ = {isa = PBXFileReference; lastKnownFileType = sourcecode.swift; path = AccountDetailViewController.swift; sourceTree = "<group>"; };
		AB5C715821EC6583006DC4B0 /* DatePickerTableViewCell.swift */ = {isa = PBXFileReference; lastKnownFileType = sourcecode.swift; path = DatePickerTableViewCell.swift; sourceTree = "<group>"; };
		AB5C715A21EC66F4006DC4B0 /* DatePickerTableViewCell.xib */ = {isa = PBXFileReference; lastKnownFileType = file.xib; path = DatePickerTableViewCell.xib; sourceTree = "<group>"; };
		AB5D696C21E95DC200386B8D /* TextFieldTableViewCell.xib */ = {isa = PBXFileReference; lastKnownFileType = file.xib; path = TextFieldTableViewCell.xib; sourceTree = "<group>"; };
		AB5D696E21E95DD200386B8D /* TextViewTableViewCell.xib */ = {isa = PBXFileReference; lastKnownFileType = file.xib; path = TextViewTableViewCell.xib; sourceTree = "<group>"; };
		AB867DDA221A02150033898B /* AttendeesViewController.swift */ = {isa = PBXFileReference; lastKnownFileType = sourcecode.swift; path = AttendeesViewController.swift; sourceTree = "<group>"; };
		AB86C3BE2141718C00FA4945 /* SectionHeaderView.swift */ = {isa = PBXFileReference; lastKnownFileType = sourcecode.swift; path = SectionHeaderView.swift; sourceTree = "<group>"; };
		ABA89D5A21EEC07000033093 /* README.md */ = {isa = PBXFileReference; fileEncoding = 4; lastKnownFileType = net.daringfireball.markdown; path = README.md; sourceTree = "<group>"; };
		ABB2841221F55E8C0041E84A /* README.md */ = {isa = PBXFileReference; lastKnownFileType = net.daringfireball.markdown; path = README.md; sourceTree = "<group>"; };
		ABB46A1421F2ACC6009A00A2 /* FormItem.swift */ = {isa = PBXFileReference; lastKnownFileType = sourcecode.swift; path = FormItem.swift; sourceTree = "<group>"; };
		ABC1AD1821E6BE2400BAC644 /* ToggleTableViewCell.swift */ = {isa = PBXFileReference; lastKnownFileType = sourcecode.swift; path = ToggleTableViewCell.swift; sourceTree = "<group>"; };
		ABC1AD1A21E6BE7D00BAC644 /* ToggleTableViewCell.xib */ = {isa = PBXFileReference; lastKnownFileType = file.xib; path = ToggleTableViewCell.xib; sourceTree = "<group>"; };
		ABC1AD1D21E6BF5200BAC644 /* FormViewController.swift */ = {isa = PBXFileReference; lastKnownFileType = sourcecode.swift; path = FormViewController.swift; sourceTree = "<group>"; };
		ABC1AD2021E7269500BAC644 /* TextFieldTableViewCell.swift */ = {isa = PBXFileReference; lastKnownFileType = sourcecode.swift; path = TextFieldTableViewCell.swift; sourceTree = "<group>"; };
		ABC1AD2221E811B100BAC644 /* TextViewTableViewCell.swift */ = {isa = PBXFileReference; lastKnownFileType = sourcecode.swift; path = TextViewTableViewCell.swift; sourceTree = "<group>"; };
		ABE0F35821AE3F7F0098950D /* ImageTitleSubtitleTableViewCell.xib */ = {isa = PBXFileReference; lastKnownFileType = file.xib; path = ImageTitleSubtitleTableViewCell.xib; sourceTree = "<group>"; };
		ABE0F35E21B49DD90098950D /* NewsFeedViewController.swift */ = {isa = PBXFileReference; lastKnownFileType = sourcecode.swift; path = NewsFeedViewController.swift; sourceTree = "<group>"; };
		ABE0F36021B4AA830098950D /* NewsFeedService.swift */ = {isa = PBXFileReference; lastKnownFileType = sourcecode.swift; path = NewsFeedService.swift; sourceTree = "<group>"; };
		ABE0F36221B4AB2D0098950D /* news-items.json */ = {isa = PBXFileReference; lastKnownFileType = text.json; path = "news-items.json"; sourceTree = "<group>"; };
		ABE0F36821BE20380098950D /* BraidExampleTests.xctest */ = {isa = PBXFileReference; explicitFileType = wrapper.cfbundle; includeInIndex = 0; path = BraidExampleTests.xctest; sourceTree = BUILT_PRODUCTS_DIR; };
		ABE0F36A21BE20380098950D /* TableDimensionTests.swift */ = {isa = PBXFileReference; lastKnownFileType = sourcecode.swift; path = TableDimensionTests.swift; sourceTree = "<group>"; };
		ABE0F36C21BE20380098950D /* Info.plist */ = {isa = PBXFileReference; lastKnownFileType = text.plist.xml; path = Info.plist; sourceTree = "<group>"; };
		ABE0F37421BE24F30098950D /* Cells.swift */ = {isa = PBXFileReference; lastKnownFileType = sourcecode.swift; path = Cells.swift; sourceTree = "<group>"; };
		ABE0F37921BE282A0098950D /* TableTestCase.swift */ = {isa = PBXFileReference; lastKnownFileType = sourcecode.swift; path = TableTestCase.swift; sourceTree = "<group>"; };
		ABE0F37B21BE30730098950D /* TableCellBindingMethodTests.swift */ = {isa = PBXFileReference; lastKnownFileType = sourcecode.swift; path = TableCellBindingMethodTests.swift; sourceTree = "<group>"; };
		CF031F87732EFCEE86D02E4F /* Pods-BraidExampleTests.release.xcconfig */ = {isa = PBXFileReference; includeInIndex = 1; lastKnownFileType = text.xcconfig; name = "Pods-BraidExampleTests.release.xcconfig"; path = "Pods/Target Support Files/Pods-BraidExampleTests/Pods-BraidExampleTests.release.xcconfig"; sourceTree = "<group>"; };
		EA2EB889B19388A690D235A6 /* Pods_BraidExampleTests.framework */ = {isa = PBXFileReference; explicitFileType = wrapper.framework; includeInIndex = 0; path = Pods_BraidExampleTests.framework; sourceTree = BUILT_PRODUCTS_DIR; };
/* End PBXFileReference section */

/* Begin PBXFrameworksBuildPhase section */
		938132D120B6463000CBF8F6 /* Frameworks */ = {
			isa = PBXFrameworksBuildPhase;
			buildActionMask = 2147483647;
			files = (
				CAB22340CE9499F2E63EA13C /* Pods_BraidExample.framework in Frameworks */,
			);
			runOnlyForDeploymentPostprocessing = 0;
		};
		ABE0F36521BE20380098950D /* Frameworks */ = {
			isa = PBXFrameworksBuildPhase;
			buildActionMask = 2147483647;
			files = (
				928A29AAAC50745D69B8763E /* Pods_BraidExampleTests.framework in Frameworks */,
			);
			runOnlyForDeploymentPostprocessing = 0;
		};
/* End PBXFrameworksBuildPhase section */

/* Begin PBXGroup section */
		326497EEADFAE4D78AA2565C /* Pods */ = {
			isa = PBXGroup;
			children = (
				96E14A148B4FA37BF882BFF8 /* Pods-BraidExample.debug.xcconfig */,
				A014E3975776DA0F3281F02F /* Pods-BraidExample.release.xcconfig */,
				71F33D25A8F226800DC9B096 /* Pods-BraidExampleTests.debug.xcconfig */,
				CF031F87732EFCEE86D02E4F /* Pods-BraidExampleTests.release.xcconfig */,
			);
			name = Pods;
			sourceTree = "<group>";
		};
		40FC51C3134810EF00AA2579 /* Frameworks */ = {
			isa = PBXGroup;
			children = (
				42D526C8EC5CD4E2D465B86B /* Pods_BraidExample.framework */,
				EA2EB889B19388A690D235A6 /* Pods_BraidExampleTests.framework */,
			);
			name = Frameworks;
			sourceTree = "<group>";
		};
		938132CB20B6463000CBF8F6 = {
			isa = PBXGroup;
			children = (
				938132D620B6463000CBF8F6 /* BraidExample */,
				ABE0F36921BE20380098950D /* BraidExampleTests */,
				938132D520B6463000CBF8F6 /* Products */,
				326497EEADFAE4D78AA2565C /* Pods */,
				40FC51C3134810EF00AA2579 /* Frameworks */,
			);
			sourceTree = "<group>";
		};
		938132D520B6463000CBF8F6 /* Products */ = {
			isa = PBXGroup;
			children = (
				938132D420B6463000CBF8F6 /* BraidExample.app */,
				ABE0F36821BE20380098950D /* BraidExampleTests.xctest */,
			);
			name = Products;
			sourceTree = "<group>";
		};
		938132D620B6463000CBF8F6 /* BraidExample */ = {
			isa = PBXGroup;
			children = (
				AB577BDB2187CC2100CD2363 /* README.md */,
				938132D720B6463000CBF8F6 /* AppDelegate.swift */,
				93C36A4720DAFF97006B7ECF /* SamplesViewController.swift */,
				AB577B98217596AF00CD2363 /* Sample 1 - Accounts */,
				AB577BA02176444000CD2363 /* Sample 2 - Artists & Songs */,
				ABC1AD1C21E6BF3E00BAC644 /* Sample 3 - Form */,
				ABE0F35D21B49DC10098950D /* Sample 4 - News Feed */,
				AB577BA82179662400CD2363 /* Sample 5 - Dynamic Home Page */,
				AB867DD9221A01D20033898B /* Sample 6 - Editable Attendees */,
				AB577B9D21759F8B00CD2363 /* Shared Views */,
				9381334F20B6EDFA00CBF8F6 /* Resources */,
				938132E320B6463200CBF8F6 /* Info.plist */,
			);
			path = BraidExample;
			sourceTree = "<group>";
		};
		9381334F20B6EDFA00CBF8F6 /* Resources */ = {
			isa = PBXGroup;
			children = (
				938132DE20B6463200CBF8F6 /* Assets.xcassets */,
				938132E020B6463200CBF8F6 /* LaunchScreen.storyboard */,
			);
			path = Resources;
			sourceTree = "<group>";
		};
		AB577B98217596AF00CD2363 /* Sample 1 - Accounts */ = {
			isa = PBXGroup;
			children = (
				AB577BCE2183D64700CD2363 /* README.md */,
				938132D920B6463000CBF8F6 /* AccountsViewController.swift */,
				AB577BDC2189769800CD2363 /* AccountDetailViewController.swift */,
				AB577B9B21759F6C00CD2363 /* AccountService.swift */,
			);
			path = "Sample 1 - Accounts";
			sourceTree = "<group>";
		};
		AB577B9D21759F8B00CD2363 /* Shared Views */ = {
			isa = PBXGroup;
			children = (
				AB577B9E2175A6EE00CD2363 /* CenterLabelTableViewCell.swift */,
				9381335020B6EE2A00CBF8F6 /* TitleDetailTableViewCell.swift */,
				93C36A4920DB02E0006B7ECF /* TitleDetailTableViewCell.xib */,
				AB577BD52184DC6F00CD2363 /* ImageTitleSubtitleTableViewCell.swift */,
				ABE0F35821AE3F7F0098950D /* ImageTitleSubtitleTableViewCell.xib */,
				AB86C3BE2141718C00FA4945 /* SectionHeaderView.swift */,
			);
			path = "Shared Views";
			sourceTree = "<group>";
		};
		AB577BA02176444000CD2363 /* Sample 2 - Artists & Songs */ = {
			isa = PBXGroup;
			children = (
				AB577BCF2183D6F800CD2363 /* README.md */,
				AB577BA1217655DD00CD2363 /* ArtistsViewController.swift */,
				AB577BAB2179838B00CD2363 /* MusicLibraryService.swift */,
			);
			path = "Sample 2 - Artists & Songs";
			sourceTree = "<group>";
		};
		AB577BA82179662400CD2363 /* Sample 5 - Dynamic Home Page */ = {
			isa = PBXGroup;
			children = (
				AB577BD02183D70B00CD2363 /* README.md */,
				AB577BA92179665400CD2363 /* HomeViewController.swift */,
				AB577BC42181105500CD2363 /* HomeService.swift */,
				AB577BD12183D7F200CD2363 /* Product.swift */,
				AB577BD32183D8C200CD2363 /* Store.swift */,
				ABE0F35721AD10340098950D /* Mocks */,
			);
			path = "Sample 5 - Dynamic Home Page";
			sourceTree = "<group>";
		};
		AB867DD9221A01D20033898B /* Sample 6 - Editable Attendees */ = {
			isa = PBXGroup;
			children = (
				AB867DDA221A02150033898B /* AttendeesViewController.swift */,
			);
			path = "Sample 6 - Editable Attendees";
			sourceTree = "<group>";
		};
		ABC1AD1C21E6BF3E00BAC644 /* Sample 3 - Form */ = {
			isa = PBXGroup;
			children = (
				ABA89D5A21EEC07000033093 /* README.md */,
				ABC1AD1F21E7268100BAC644 /* Cells */,
				ABC1AD1D21E6BF5200BAC644 /* FormViewController.swift */,
				ABB46A1421F2ACC6009A00A2 /* FormItem.swift */,
			);
			path = "Sample 3 - Form";
			sourceTree = "<group>";
		};
		ABC1AD1F21E7268100BAC644 /* Cells */ = {
			isa = PBXGroup;
			children = (
				ABC1AD1821E6BE2400BAC644 /* ToggleTableViewCell.swift */,
				ABC1AD1A21E6BE7D00BAC644 /* ToggleTableViewCell.xib */,
				ABC1AD2021E7269500BAC644 /* TextFieldTableViewCell.swift */,
				AB5D696C21E95DC200386B8D /* TextFieldTableViewCell.xib */,
				ABC1AD2221E811B100BAC644 /* TextViewTableViewCell.swift */,
				AB5D696E21E95DD200386B8D /* TextViewTableViewCell.xib */,
				AB5C715821EC6583006DC4B0 /* DatePickerTableViewCell.swift */,
				AB5C715A21EC66F4006DC4B0 /* DatePickerTableViewCell.xib */,
			);
			path = Cells;
			sourceTree = "<group>";
		};
		ABE0F35721AD10340098950D /* Mocks */ = {
			isa = PBXGroup;
			children = (
				AB577BCC2183D5C100CD2363 /* mock-home-response.json */,
			);
			path = Mocks;
			sourceTree = "<group>";
		};
		ABE0F35D21B49DC10098950D /* Sample 4 - News Feed */ = {
			isa = PBXGroup;
			children = (
				ABB2841221F55E8C0041E84A /* README.md */,
				ABE0F35E21B49DD90098950D /* NewsFeedViewController.swift */,
				ABE0F36021B4AA830098950D /* NewsFeedService.swift */,
				ABE0F36221B4AB2D0098950D /* news-items.json */,
			);
			path = "Sample 4 - News Feed";
			sourceTree = "<group>";
		};
		ABE0F36921BE20380098950D /* BraidExampleTests */ = {
			isa = PBXGroup;
			children = (
				ABE0F37221BE20900098950D /* Table */,
				ABE0F36C21BE20380098950D /* Info.plist */,
			);
			path = BraidExampleTests;
			sourceTree = "<group>";
		};
		ABE0F37221BE20900098950D /* Table */ = {
			isa = PBXGroup;
			children = (
				ABE0F37321BE24E20098950D /* Test Classes */,
				ABE0F37B21BE30730098950D /* TableCellBindingMethodTests.swift */,
				AB18253021E5254E004FE239 /* TableDisplayBehaviorTests.swift */,
				AB1CCB9D21D8391A00EB1CDE /* TableHeaderFooterTests.swift */,
				ABE0F36A21BE20380098950D /* TableDimensionTests.swift */,
			);
			path = Table;
			sourceTree = "<group>";
		};
		ABE0F37321BE24E20098950D /* Test Classes */ = {
			isa = PBXGroup;
			children = (
				AB05A86B2223B31B00C9C3E3 /* Models.swift */,
				ABE0F37421BE24F30098950D /* Cells.swift */,
				ABE0F37921BE282A0098950D /* TableTestCase.swift */,
				AB05A86D2224FEA800C9C3E3 /* MockUpdateDelegate.swift */,
			);
			path = "Test Classes";
			sourceTree = "<group>";
		};
/* End PBXGroup section */

/* Begin PBXNativeTarget section */
		938132D320B6463000CBF8F6 /* BraidExample */ = {
			isa = PBXNativeTarget;
			buildConfigurationList = 938132E620B6463200CBF8F6 /* Build configuration list for PBXNativeTarget "BraidExample" */;
			buildPhases = (
				AA0FD1613247BA3024DF8259 /* [CP] Check Pods Manifest.lock */,
				938132D020B6463000CBF8F6 /* Sources */,
				938132D120B6463000CBF8F6 /* Frameworks */,
				938132D220B6463000CBF8F6 /* Resources */,
				9381330C20B6486400CBF8F6 /* Embed Frameworks */,
				F2FABA52FCFBD1496BC0BABD /* [CP] Embed Pods Frameworks */,
			);
			buildRules = (
			);
			dependencies = (
			);
			name = BraidExample;
			productName = BraidExample;
			productReference = 938132D420B6463000CBF8F6 /* BraidExample.app */;
			productType = "com.apple.product-type.application";
		};
		ABE0F36721BE20380098950D /* BraidExampleTests */ = {
			isa = PBXNativeTarget;
			buildConfigurationList = ABE0F36F21BE20380098950D /* Build configuration list for PBXNativeTarget "BraidExampleTests" */;
			buildPhases = (
				21EF4C117C99A0CE5DAA3D5E /* [CP] Check Pods Manifest.lock */,
				ABE0F36421BE20380098950D /* Sources */,
				ABE0F36521BE20380098950D /* Frameworks */,
				ABE0F36621BE20380098950D /* Resources */,
				30D73E0A77BA0445A28D7281 /* [CP] Embed Pods Frameworks */,
			);
			buildRules = (
			);
			dependencies = (
				ABE0F36E21BE20380098950D /* PBXTargetDependency */,
			);
			name = BraidExampleTests;
			productName = BraidExampleTests;
			productReference = ABE0F36821BE20380098950D /* BraidExampleTests.xctest */;
			productType = "com.apple.product-type.bundle.unit-test";
		};
/* End PBXNativeTarget section */

/* Begin PBXProject section */
		938132CC20B6463000CBF8F6 /* Project object */ = {
			isa = PBXProject;
			attributes = {
				LastSwiftUpdateCheck = 1000;
				LastUpgradeCheck = 0930;
				ORGANIZATIONNAME = AaronBosnjak;
				TargetAttributes = {
					938132D320B6463000CBF8F6 = {
						CreatedOnToolsVersion = 9.3.1;
						LastSwiftMigration = 1020;
					};
					ABE0F36721BE20380098950D = {
						CreatedOnToolsVersion = 10.0;
						LastSwiftMigration = 1020;
						TestTargetID = 938132D320B6463000CBF8F6;
					};
				};
			};
			buildConfigurationList = 938132CF20B6463000CBF8F6 /* Build configuration list for PBXProject "BraidExample" */;
			compatibilityVersion = "Xcode 9.3";
			developmentRegion = en;
			hasScannedForEncodings = 0;
			knownRegions = (
				en,
				Base,
			);
			mainGroup = 938132CB20B6463000CBF8F6;
			productRefGroup = 938132D520B6463000CBF8F6 /* Products */;
			projectDirPath = "";
			projectRoot = "";
			targets = (
				938132D320B6463000CBF8F6 /* BraidExample */,
				ABE0F36721BE20380098950D /* BraidExampleTests */,
			);
		};
/* End PBXProject section */

/* Begin PBXResourcesBuildPhase section */
		938132D220B6463000CBF8F6 /* Resources */ = {
			isa = PBXResourcesBuildPhase;
			buildActionMask = 2147483647;
			files = (
				93C36A4A20DB02E0006B7ECF /* TitleDetailTableViewCell.xib in Resources */,
				ABC1AD1B21E6BE7E00BAC644 /* ToggleTableViewCell.xib in Resources */,
				ABE0F36321B4AB2D0098950D /* news-items.json in Resources */,
				ABE0F35921AE3F7F0098950D /* ImageTitleSubtitleTableViewCell.xib in Resources */,
				AB5D696F21E95DD200386B8D /* TextViewTableViewCell.xib in Resources */,
				AB5C715B21EC66F4006DC4B0 /* DatePickerTableViewCell.xib in Resources */,
				938132E220B6463200CBF8F6 /* LaunchScreen.storyboard in Resources */,
				938132DF20B6463200CBF8F6 /* Assets.xcassets in Resources */,
				AB577BCD2183D5C100CD2363 /* mock-home-response.json in Resources */,
				ABA89D5B21EEC07000033093 /* README.md in Resources */,
				AB5D696D21E95DC200386B8D /* TextFieldTableViewCell.xib in Resources */,
			);
			runOnlyForDeploymentPostprocessing = 0;
		};
		ABE0F36621BE20380098950D /* Resources */ = {
			isa = PBXResourcesBuildPhase;
			buildActionMask = 2147483647;
			files = (
			);
			runOnlyForDeploymentPostprocessing = 0;
		};
/* End PBXResourcesBuildPhase section */

/* Begin PBXShellScriptBuildPhase section */
		21EF4C117C99A0CE5DAA3D5E /* [CP] Check Pods Manifest.lock */ = {
			isa = PBXShellScriptBuildPhase;
			buildActionMask = 2147483647;
			files = (
			);
			inputFileListPaths = (
			);
			inputPaths = (
<<<<<<< HEAD
				"${PODS_PODFILE_DIR_PATH}/Podfile.lock",
				"${PODS_ROOT}/Manifest.lock",
			);
			name = "[CP] Check Pods Manifest.lock";
			outputFileListPaths = (
=======
				"${PODS_ROOT}/Target Support Files/Pods-BraidExample/Pods-BraidExample-frameworks.sh",
				"${BUILT_PRODUCTS_DIR}/Braid/Braid.framework",
				"${BUILT_PRODUCTS_DIR}/RxAtomic/RxAtomic.framework",
				"${BUILT_PRODUCTS_DIR}/RxCocoa/RxCocoa.framework",
				"${BUILT_PRODUCTS_DIR}/RxSwift/RxSwift.framework",
>>>>>>> 5f56e05c
			);
			outputPaths = (
				"$(DERIVED_FILE_DIR)/Pods-BraidExampleTests-checkManifestLockResult.txt",
			);
			runOnlyForDeploymentPostprocessing = 0;
			shellPath = /bin/sh;
<<<<<<< HEAD
			shellScript = "diff \"${PODS_PODFILE_DIR_PATH}/Podfile.lock\" \"${PODS_ROOT}/Manifest.lock\" > /dev/null\nif [ $? != 0 ] ; then\n    # print error to STDERR\n    echo \"error: The sandbox is not in sync with the Podfile.lock. Run 'pod install' or update your CocoaPods installation.\" >&2\n    exit 1\nfi\n# This output is used by Xcode 'outputs' to avoid re-running this script phase.\necho \"SUCCESS\" > \"${SCRIPT_OUTPUT_FILE_0}\"\n";
=======
			shellScript = "\"${PODS_ROOT}/Target Support Files/Pods-BraidExample/Pods-BraidExample-frameworks.sh\"\n";
>>>>>>> 5f56e05c
			showEnvVarsInLog = 0;
		};
		30D73E0A77BA0445A28D7281 /* [CP] Embed Pods Frameworks */ = {
			isa = PBXShellScriptBuildPhase;
			buildActionMask = 2147483647;
			files = (
			);
			inputFileListPaths = (
			);
			inputPaths = (
				"${PODS_ROOT}/Target Support Files/Pods-BraidExampleTests/Pods-BraidExampleTests-frameworks.sh",
				"${BUILT_PRODUCTS_DIR}/Braid/Braid.framework",
				"${BUILT_PRODUCTS_DIR}/RxAtomic/RxAtomic.framework",
				"${BUILT_PRODUCTS_DIR}/RxCocoa/RxCocoa.framework",
				"${BUILT_PRODUCTS_DIR}/RxSwift/RxSwift.framework",
				"${BUILT_PRODUCTS_DIR}/Nimble/Nimble.framework",
			);
			name = "[CP] Embed Pods Frameworks";
			outputFileListPaths = (
			);
			outputPaths = (
				"${TARGET_BUILD_DIR}/${FRAMEWORKS_FOLDER_PATH}/Braid.framework",
				"${TARGET_BUILD_DIR}/${FRAMEWORKS_FOLDER_PATH}/RxAtomic.framework",
				"${TARGET_BUILD_DIR}/${FRAMEWORKS_FOLDER_PATH}/RxCocoa.framework",
				"${TARGET_BUILD_DIR}/${FRAMEWORKS_FOLDER_PATH}/RxSwift.framework",
				"${TARGET_BUILD_DIR}/${FRAMEWORKS_FOLDER_PATH}/Nimble.framework",
			);
			runOnlyForDeploymentPostprocessing = 0;
			shellPath = /bin/sh;
			shellScript = "\"${PODS_ROOT}/Target Support Files/Pods-BraidExampleTests/Pods-BraidExampleTests-frameworks.sh\"\n";
			showEnvVarsInLog = 0;
		};
		AA0FD1613247BA3024DF8259 /* [CP] Check Pods Manifest.lock */ = {
			isa = PBXShellScriptBuildPhase;
			buildActionMask = 2147483647;
			files = (
			);
			inputFileListPaths = (
			);
			inputPaths = (
				"${PODS_PODFILE_DIR_PATH}/Podfile.lock",
				"${PODS_ROOT}/Manifest.lock",
			);
			name = "[CP] Check Pods Manifest.lock";
			outputFileListPaths = (
			);
			outputPaths = (
				"$(DERIVED_FILE_DIR)/Pods-BraidExample-checkManifestLockResult.txt",
			);
			runOnlyForDeploymentPostprocessing = 0;
			shellPath = /bin/sh;
			shellScript = "diff \"${PODS_PODFILE_DIR_PATH}/Podfile.lock\" \"${PODS_ROOT}/Manifest.lock\" > /dev/null\nif [ $? != 0 ] ; then\n    # print error to STDERR\n    echo \"error: The sandbox is not in sync with the Podfile.lock. Run 'pod install' or update your CocoaPods installation.\" >&2\n    exit 1\nfi\n# This output is used by Xcode 'outputs' to avoid re-running this script phase.\necho \"SUCCESS\" > \"${SCRIPT_OUTPUT_FILE_0}\"\n";
			showEnvVarsInLog = 0;
		};
		F2FABA52FCFBD1496BC0BABD /* [CP] Embed Pods Frameworks */ = {
			isa = PBXShellScriptBuildPhase;
			buildActionMask = 2147483647;
			files = (
			);
			inputFileListPaths = (
			);
			inputPaths = (
<<<<<<< HEAD
				"${PODS_ROOT}/Target Support Files/Pods-BraidExample/Pods-BraidExample-frameworks.sh",
=======
				"${PODS_ROOT}/Target Support Files/Pods-BraidExampleTests/Pods-BraidExampleTests-frameworks.sh",
>>>>>>> 5f56e05c
				"${BUILT_PRODUCTS_DIR}/Braid/Braid.framework",
				"${BUILT_PRODUCTS_DIR}/RxAtomic/RxAtomic.framework",
				"${BUILT_PRODUCTS_DIR}/RxCocoa/RxCocoa.framework",
				"${BUILT_PRODUCTS_DIR}/RxSwift/RxSwift.framework",
			);
			name = "[CP] Embed Pods Frameworks";
			outputFileListPaths = (
			);
			outputPaths = (
				"${TARGET_BUILD_DIR}/${FRAMEWORKS_FOLDER_PATH}/Braid.framework",
				"${TARGET_BUILD_DIR}/${FRAMEWORKS_FOLDER_PATH}/RxAtomic.framework",
				"${TARGET_BUILD_DIR}/${FRAMEWORKS_FOLDER_PATH}/RxCocoa.framework",
				"${TARGET_BUILD_DIR}/${FRAMEWORKS_FOLDER_PATH}/RxSwift.framework",
			);
			runOnlyForDeploymentPostprocessing = 0;
			shellPath = /bin/sh;
<<<<<<< HEAD
			shellScript = "\"${PODS_ROOT}/Target Support Files/Pods-BraidExample/Pods-BraidExample-frameworks.sh\"\n";
=======
			shellScript = "\"${PODS_ROOT}/Target Support Files/Pods-BraidExampleTests/Pods-BraidExampleTests-frameworks.sh\"\n";
>>>>>>> 5f56e05c
			showEnvVarsInLog = 0;
		};
/* End PBXShellScriptBuildPhase section */

/* Begin PBXSourcesBuildPhase section */
		938132D020B6463000CBF8F6 /* Sources */ = {
			isa = PBXSourcesBuildPhase;
			buildActionMask = 2147483647;
			files = (
				AB577BA2217655DD00CD2363 /* ArtistsViewController.swift in Sources */,
				ABC1AD1921E6BE2400BAC644 /* ToggleTableViewCell.swift in Sources */,
				AB577BAC2179838B00CD2363 /* MusicLibraryService.swift in Sources */,
				ABC1AD1E21E6BF5200BAC644 /* FormViewController.swift in Sources */,
				ABB46A1521F2ACC6009A00A2 /* FormItem.swift in Sources */,
				938132DA20B6463000CBF8F6 /* AccountsViewController.swift in Sources */,
				ABC1AD2321E811B100BAC644 /* TextViewTableViewCell.swift in Sources */,
				AB5C715921EC6583006DC4B0 /* DatePickerTableViewCell.swift in Sources */,
				938132D820B6463000CBF8F6 /* AppDelegate.swift in Sources */,
				AB577BD62184DC6F00CD2363 /* ImageTitleSubtitleTableViewCell.swift in Sources */,
				AB86C3BF2141718C00FA4945 /* SectionHeaderView.swift in Sources */,
				AB577BDD2189769800CD2363 /* AccountDetailViewController.swift in Sources */,
				9381335120B6EE2A00CBF8F6 /* TitleDetailTableViewCell.swift in Sources */,
				ABE0F35F21B49DD90098950D /* NewsFeedViewController.swift in Sources */,
				AB577BAA2179665400CD2363 /* HomeViewController.swift in Sources */,
				AB577BD42183D8C200CD2363 /* Store.swift in Sources */,
				AB577B9C21759F6C00CD2363 /* AccountService.swift in Sources */,
				AB577BC52181105500CD2363 /* HomeService.swift in Sources */,
				AB577B9F2175A6EE00CD2363 /* CenterLabelTableViewCell.swift in Sources */,
				93C36A4820DAFF97006B7ECF /* SamplesViewController.swift in Sources */,
				AB867DDB221A02150033898B /* AttendeesViewController.swift in Sources */,
				ABE0F36121B4AA830098950D /* NewsFeedService.swift in Sources */,
				AB577BD22183D7F200CD2363 /* Product.swift in Sources */,
				ABC1AD2121E7269500BAC644 /* TextFieldTableViewCell.swift in Sources */,
			);
			runOnlyForDeploymentPostprocessing = 0;
		};
		ABE0F36421BE20380098950D /* Sources */ = {
			isa = PBXSourcesBuildPhase;
			buildActionMask = 2147483647;
			files = (
				AB1CCB9E21D8391A00EB1CDE /* TableHeaderFooterTests.swift in Sources */,
				ABE0F36B21BE20380098950D /* TableDimensionTests.swift in Sources */,
				AB18253121E5254E004FE239 /* TableDisplayBehaviorTests.swift in Sources */,
				AB05A86E2224FEA800C9C3E3 /* MockUpdateDelegate.swift in Sources */,
				ABE0F37A21BE282A0098950D /* TableTestCase.swift in Sources */,
				ABE0F37521BE24F30098950D /* Cells.swift in Sources */,
				ABE0F37C21BE30730098950D /* TableCellBindingMethodTests.swift in Sources */,
				AB05A86C2223B31B00C9C3E3 /* Models.swift in Sources */,
			);
			runOnlyForDeploymentPostprocessing = 0;
		};
/* End PBXSourcesBuildPhase section */

/* Begin PBXTargetDependency section */
		ABE0F36E21BE20380098950D /* PBXTargetDependency */ = {
			isa = PBXTargetDependency;
			target = 938132D320B6463000CBF8F6 /* BraidExample */;
			targetProxy = ABE0F36D21BE20380098950D /* PBXContainerItemProxy */;
		};
/* End PBXTargetDependency section */

/* Begin PBXVariantGroup section */
		938132E020B6463200CBF8F6 /* LaunchScreen.storyboard */ = {
			isa = PBXVariantGroup;
			children = (
				938132E120B6463200CBF8F6 /* Base */,
			);
			name = LaunchScreen.storyboard;
			sourceTree = "<group>";
		};
/* End PBXVariantGroup section */

/* Begin XCBuildConfiguration section */
		938132E420B6463200CBF8F6 /* Debug */ = {
			isa = XCBuildConfiguration;
			buildSettings = {
				ALWAYS_SEARCH_USER_PATHS = NO;
				CLANG_ANALYZER_NONNULL = YES;
				CLANG_ANALYZER_NUMBER_OBJECT_CONVERSION = YES_AGGRESSIVE;
				CLANG_CXX_LANGUAGE_STANDARD = "gnu++14";
				CLANG_CXX_LIBRARY = "libc++";
				CLANG_ENABLE_MODULES = YES;
				CLANG_ENABLE_OBJC_ARC = YES;
				CLANG_ENABLE_OBJC_WEAK = YES;
				CLANG_WARN_BLOCK_CAPTURE_AUTORELEASING = YES;
				CLANG_WARN_BOOL_CONVERSION = YES;
				CLANG_WARN_COMMA = YES;
				CLANG_WARN_CONSTANT_CONVERSION = YES;
				CLANG_WARN_DEPRECATED_OBJC_IMPLEMENTATIONS = YES;
				CLANG_WARN_DIRECT_OBJC_ISA_USAGE = YES_ERROR;
				CLANG_WARN_DOCUMENTATION_COMMENTS = YES;
				CLANG_WARN_EMPTY_BODY = YES;
				CLANG_WARN_ENUM_CONVERSION = YES;
				CLANG_WARN_INFINITE_RECURSION = YES;
				CLANG_WARN_INT_CONVERSION = YES;
				CLANG_WARN_NON_LITERAL_NULL_CONVERSION = YES;
				CLANG_WARN_OBJC_IMPLICIT_RETAIN_SELF = YES;
				CLANG_WARN_OBJC_LITERAL_CONVERSION = YES;
				CLANG_WARN_OBJC_ROOT_CLASS = YES_ERROR;
				CLANG_WARN_RANGE_LOOP_ANALYSIS = YES;
				CLANG_WARN_STRICT_PROTOTYPES = YES;
				CLANG_WARN_SUSPICIOUS_MOVE = YES;
				CLANG_WARN_UNGUARDED_AVAILABILITY = YES_AGGRESSIVE;
				CLANG_WARN_UNREACHABLE_CODE = YES;
				CLANG_WARN__DUPLICATE_METHOD_MATCH = YES;
				CODE_SIGN_IDENTITY = "iPhone Developer";
				COPY_PHASE_STRIP = NO;
				DEBUG_INFORMATION_FORMAT = dwarf;
				ENABLE_STRICT_OBJC_MSGSEND = YES;
				ENABLE_TESTABILITY = YES;
				GCC_C_LANGUAGE_STANDARD = gnu11;
				GCC_DYNAMIC_NO_PIC = NO;
				GCC_NO_COMMON_BLOCKS = YES;
				GCC_OPTIMIZATION_LEVEL = 0;
				GCC_PREPROCESSOR_DEFINITIONS = (
					"DEBUG=1",
					"$(inherited)",
				);
				GCC_WARN_64_TO_32_BIT_CONVERSION = YES;
				GCC_WARN_ABOUT_RETURN_TYPE = YES_ERROR;
				GCC_WARN_UNDECLARED_SELECTOR = YES;
				GCC_WARN_UNINITIALIZED_AUTOS = YES_AGGRESSIVE;
				GCC_WARN_UNUSED_FUNCTION = YES;
				GCC_WARN_UNUSED_VARIABLE = YES;
				IPHONEOS_DEPLOYMENT_TARGET = 11.3;
				MTL_ENABLE_DEBUG_INFO = YES;
				ONLY_ACTIVE_ARCH = YES;
				SDKROOT = iphoneos;
				SWIFT_ACTIVE_COMPILATION_CONDITIONS = DEBUG;
				SWIFT_OPTIMIZATION_LEVEL = "-Onone";
			};
			name = Debug;
		};
		938132E520B6463200CBF8F6 /* Release */ = {
			isa = XCBuildConfiguration;
			buildSettings = {
				ALWAYS_SEARCH_USER_PATHS = NO;
				CLANG_ANALYZER_NONNULL = YES;
				CLANG_ANALYZER_NUMBER_OBJECT_CONVERSION = YES_AGGRESSIVE;
				CLANG_CXX_LANGUAGE_STANDARD = "gnu++14";
				CLANG_CXX_LIBRARY = "libc++";
				CLANG_ENABLE_MODULES = YES;
				CLANG_ENABLE_OBJC_ARC = YES;
				CLANG_ENABLE_OBJC_WEAK = YES;
				CLANG_WARN_BLOCK_CAPTURE_AUTORELEASING = YES;
				CLANG_WARN_BOOL_CONVERSION = YES;
				CLANG_WARN_COMMA = YES;
				CLANG_WARN_CONSTANT_CONVERSION = YES;
				CLANG_WARN_DEPRECATED_OBJC_IMPLEMENTATIONS = YES;
				CLANG_WARN_DIRECT_OBJC_ISA_USAGE = YES_ERROR;
				CLANG_WARN_DOCUMENTATION_COMMENTS = YES;
				CLANG_WARN_EMPTY_BODY = YES;
				CLANG_WARN_ENUM_CONVERSION = YES;
				CLANG_WARN_INFINITE_RECURSION = YES;
				CLANG_WARN_INT_CONVERSION = YES;
				CLANG_WARN_NON_LITERAL_NULL_CONVERSION = YES;
				CLANG_WARN_OBJC_IMPLICIT_RETAIN_SELF = YES;
				CLANG_WARN_OBJC_LITERAL_CONVERSION = YES;
				CLANG_WARN_OBJC_ROOT_CLASS = YES_ERROR;
				CLANG_WARN_RANGE_LOOP_ANALYSIS = YES;
				CLANG_WARN_STRICT_PROTOTYPES = YES;
				CLANG_WARN_SUSPICIOUS_MOVE = YES;
				CLANG_WARN_UNGUARDED_AVAILABILITY = YES_AGGRESSIVE;
				CLANG_WARN_UNREACHABLE_CODE = YES;
				CLANG_WARN__DUPLICATE_METHOD_MATCH = YES;
				CODE_SIGN_IDENTITY = "iPhone Developer";
				COPY_PHASE_STRIP = NO;
				DEBUG_INFORMATION_FORMAT = "dwarf-with-dsym";
				ENABLE_NS_ASSERTIONS = NO;
				ENABLE_STRICT_OBJC_MSGSEND = YES;
				GCC_C_LANGUAGE_STANDARD = gnu11;
				GCC_NO_COMMON_BLOCKS = YES;
				GCC_WARN_64_TO_32_BIT_CONVERSION = YES;
				GCC_WARN_ABOUT_RETURN_TYPE = YES_ERROR;
				GCC_WARN_UNDECLARED_SELECTOR = YES;
				GCC_WARN_UNINITIALIZED_AUTOS = YES_AGGRESSIVE;
				GCC_WARN_UNUSED_FUNCTION = YES;
				GCC_WARN_UNUSED_VARIABLE = YES;
				IPHONEOS_DEPLOYMENT_TARGET = 11.3;
				MTL_ENABLE_DEBUG_INFO = NO;
				SDKROOT = iphoneos;
				SWIFT_COMPILATION_MODE = wholemodule;
				SWIFT_OPTIMIZATION_LEVEL = "-O";
				VALIDATE_PRODUCT = YES;
			};
			name = Release;
		};
		938132E720B6463200CBF8F6 /* Debug */ = {
			isa = XCBuildConfiguration;
			baseConfigurationReference = 96E14A148B4FA37BF882BFF8 /* Pods-BraidExample.debug.xcconfig */;
			buildSettings = {
				ASSETCATALOG_COMPILER_APPICON_NAME = AppIcon;
				CODE_SIGN_STYLE = Automatic;
				DEVELOPMENT_TEAM = HE8Y2NA5B5;
				INFOPLIST_FILE = BraidExample/Info.plist;
				LD_RUNPATH_SEARCH_PATHS = (
					"$(inherited)",
					"@executable_path/Frameworks",
				);
				PRODUCT_BUNDLE_IDENTIFIER = com.AaronBosnjak.BraidExample;
				PRODUCT_NAME = "$(TARGET_NAME)";
				SWIFT_VERSION = 5.0;
				TARGETED_DEVICE_FAMILY = "1,2";
			};
			name = Debug;
		};
		938132E820B6463200CBF8F6 /* Release */ = {
			isa = XCBuildConfiguration;
			baseConfigurationReference = A014E3975776DA0F3281F02F /* Pods-BraidExample.release.xcconfig */;
			buildSettings = {
				ASSETCATALOG_COMPILER_APPICON_NAME = AppIcon;
				CODE_SIGN_STYLE = Automatic;
				DEVELOPMENT_TEAM = HE8Y2NA5B5;
				GCC_OPTIMIZATION_LEVEL = 0;
				INFOPLIST_FILE = BraidExample/Info.plist;
				LD_RUNPATH_SEARCH_PATHS = (
					"$(inherited)",
					"@executable_path/Frameworks",
				);
				PRODUCT_BUNDLE_IDENTIFIER = com.AaronBosnjak.BraidExample;
				PRODUCT_NAME = "$(TARGET_NAME)";
				SWIFT_VERSION = 5.0;
				TARGETED_DEVICE_FAMILY = "1,2";
			};
			name = Release;
		};
		ABE0F37021BE20380098950D /* Debug */ = {
			isa = XCBuildConfiguration;
			baseConfigurationReference = 71F33D25A8F226800DC9B096 /* Pods-BraidExampleTests.debug.xcconfig */;
			buildSettings = {
				BUNDLE_LOADER = "$(TEST_HOST)";
				CODE_SIGN_STYLE = Automatic;
				DEVELOPMENT_TEAM = HE8Y2NA5B5;
				INFOPLIST_FILE = BraidExampleTests/Info.plist;
				IPHONEOS_DEPLOYMENT_TARGET = 12.0;
				LD_RUNPATH_SEARCH_PATHS = (
					"$(inherited)",
					"@executable_path/Frameworks",
					"@loader_path/Frameworks",
				);
				MTL_ENABLE_DEBUG_INFO = INCLUDE_SOURCE;
				MTL_FAST_MATH = YES;
				PRODUCT_BUNDLE_IDENTIFIER = com.aaronbosnjak.viewmodels.BraidExampleTests;
				PRODUCT_NAME = "$(TARGET_NAME)";
				SWIFT_VERSION = 5.0;
				TARGETED_DEVICE_FAMILY = "1,2";
				TEST_HOST = "$(BUILT_PRODUCTS_DIR)/BraidExample.app/BraidExample";
			};
			name = Debug;
		};
		ABE0F37121BE20380098950D /* Release */ = {
			isa = XCBuildConfiguration;
			baseConfigurationReference = CF031F87732EFCEE86D02E4F /* Pods-BraidExampleTests.release.xcconfig */;
			buildSettings = {
				BUNDLE_LOADER = "$(TEST_HOST)";
				CODE_SIGN_STYLE = Automatic;
				DEVELOPMENT_TEAM = HE8Y2NA5B5;
				INFOPLIST_FILE = BraidExampleTests/Info.plist;
				IPHONEOS_DEPLOYMENT_TARGET = 12.0;
				LD_RUNPATH_SEARCH_PATHS = (
					"$(inherited)",
					"@executable_path/Frameworks",
					"@loader_path/Frameworks",
				);
				MTL_FAST_MATH = YES;
				PRODUCT_BUNDLE_IDENTIFIER = com.aaronbosnjak.viewmodels.BraidExampleTests;
				PRODUCT_NAME = "$(TARGET_NAME)";
				SWIFT_VERSION = 5.0;
				TARGETED_DEVICE_FAMILY = "1,2";
				TEST_HOST = "$(BUILT_PRODUCTS_DIR)/BraidExample.app/BraidExample";
			};
			name = Release;
		};
/* End XCBuildConfiguration section */

/* Begin XCConfigurationList section */
		938132CF20B6463000CBF8F6 /* Build configuration list for PBXProject "BraidExample" */ = {
			isa = XCConfigurationList;
			buildConfigurations = (
				938132E420B6463200CBF8F6 /* Debug */,
				938132E520B6463200CBF8F6 /* Release */,
			);
			defaultConfigurationIsVisible = 0;
			defaultConfigurationName = Release;
		};
		938132E620B6463200CBF8F6 /* Build configuration list for PBXNativeTarget "BraidExample" */ = {
			isa = XCConfigurationList;
			buildConfigurations = (
				938132E720B6463200CBF8F6 /* Debug */,
				938132E820B6463200CBF8F6 /* Release */,
			);
			defaultConfigurationIsVisible = 0;
			defaultConfigurationName = Release;
		};
		ABE0F36F21BE20380098950D /* Build configuration list for PBXNativeTarget "BraidExampleTests" */ = {
			isa = XCConfigurationList;
			buildConfigurations = (
				ABE0F37021BE20380098950D /* Debug */,
				ABE0F37121BE20380098950D /* Release */,
			);
			defaultConfigurationIsVisible = 0;
			defaultConfigurationName = Release;
		};
/* End XCConfigurationList section */
	};
	rootObject = 938132CC20B6463000CBF8F6 /* Project object */;
}<|MERGE_RESOLUTION|>--- conflicted
+++ resolved
@@ -7,7 +7,7 @@
 	objects = {
 
 /* Begin PBXBuildFile section */
-		928A29AAAC50745D69B8763E /* Pods_BraidExampleTests.framework in Frameworks */ = {isa = PBXBuildFile; fileRef = EA2EB889B19388A690D235A6 /* Pods_BraidExampleTests.framework */; };
+		6E2CB900CB0503EB7AE1EAC3 /* Pods_BraidExampleTests.framework in Frameworks */ = {isa = PBXBuildFile; fileRef = FE17F9A4879165AF43849970 /* Pods_BraidExampleTests.framework */; };
 		938132D820B6463000CBF8F6 /* AppDelegate.swift in Sources */ = {isa = PBXBuildFile; fileRef = 938132D720B6463000CBF8F6 /* AppDelegate.swift */; };
 		938132DA20B6463000CBF8F6 /* AccountsViewController.swift in Sources */ = {isa = PBXBuildFile; fileRef = 938132D920B6463000CBF8F6 /* AccountsViewController.swift */; };
 		938132DF20B6463200CBF8F6 /* Assets.xcassets in Resources */ = {isa = PBXBuildFile; fileRef = 938132DE20B6463200CBF8F6 /* Assets.xcassets */; };
@@ -15,6 +15,7 @@
 		9381335120B6EE2A00CBF8F6 /* TitleDetailTableViewCell.swift in Sources */ = {isa = PBXBuildFile; fileRef = 9381335020B6EE2A00CBF8F6 /* TitleDetailTableViewCell.swift */; };
 		93C36A4820DAFF97006B7ECF /* SamplesViewController.swift in Sources */ = {isa = PBXBuildFile; fileRef = 93C36A4720DAFF97006B7ECF /* SamplesViewController.swift */; };
 		93C36A4A20DB02E0006B7ECF /* TitleDetailTableViewCell.xib in Resources */ = {isa = PBXBuildFile; fileRef = 93C36A4920DB02E0006B7ECF /* TitleDetailTableViewCell.xib */; };
+		AA8B7612901AEED60C395EB0 /* Pods_BraidExample.framework in Frameworks */ = {isa = PBXBuildFile; fileRef = B5FEBC5088F0D7E30632BBD0 /* Pods_BraidExample.framework */; };
 		AB05A86C2223B31B00C9C3E3 /* Models.swift in Sources */ = {isa = PBXBuildFile; fileRef = AB05A86B2223B31B00C9C3E3 /* Models.swift */; };
 		AB05A86E2224FEA800C9C3E3 /* MockUpdateDelegate.swift in Sources */ = {isa = PBXBuildFile; fileRef = AB05A86D2224FEA800C9C3E3 /* MockUpdateDelegate.swift */; };
 		AB18253121E5254E004FE239 /* TableDisplayBehaviorTests.swift in Sources */ = {isa = PBXBuildFile; fileRef = AB18253021E5254E004FE239 /* TableDisplayBehaviorTests.swift */; };
@@ -34,7 +35,6 @@
 		AB5C715B21EC66F4006DC4B0 /* DatePickerTableViewCell.xib in Resources */ = {isa = PBXBuildFile; fileRef = AB5C715A21EC66F4006DC4B0 /* DatePickerTableViewCell.xib */; };
 		AB5D696D21E95DC200386B8D /* TextFieldTableViewCell.xib in Resources */ = {isa = PBXBuildFile; fileRef = AB5D696C21E95DC200386B8D /* TextFieldTableViewCell.xib */; };
 		AB5D696F21E95DD200386B8D /* TextViewTableViewCell.xib in Resources */ = {isa = PBXBuildFile; fileRef = AB5D696E21E95DD200386B8D /* TextViewTableViewCell.xib */; };
-		AB867DDB221A02150033898B /* AttendeesViewController.swift in Sources */ = {isa = PBXBuildFile; fileRef = AB867DDA221A02150033898B /* AttendeesViewController.swift */; };
 		AB86C3BF2141718C00FA4945 /* SectionHeaderView.swift in Sources */ = {isa = PBXBuildFile; fileRef = AB86C3BE2141718C00FA4945 /* SectionHeaderView.swift */; };
 		ABA89D5B21EEC07000033093 /* README.md in Resources */ = {isa = PBXBuildFile; fileRef = ABA89D5A21EEC07000033093 /* README.md */; };
 		ABB46A1521F2ACC6009A00A2 /* FormItem.swift in Sources */ = {isa = PBXBuildFile; fileRef = ABB46A1421F2ACC6009A00A2 /* FormItem.swift */; };
@@ -51,7 +51,6 @@
 		ABE0F37521BE24F30098950D /* Cells.swift in Sources */ = {isa = PBXBuildFile; fileRef = ABE0F37421BE24F30098950D /* Cells.swift */; };
 		ABE0F37A21BE282A0098950D /* TableTestCase.swift in Sources */ = {isa = PBXBuildFile; fileRef = ABE0F37921BE282A0098950D /* TableTestCase.swift */; };
 		ABE0F37C21BE30730098950D /* TableCellBindingMethodTests.swift in Sources */ = {isa = PBXBuildFile; fileRef = ABE0F37B21BE30730098950D /* TableCellBindingMethodTests.swift */; };
-		CAB22340CE9499F2E63EA13C /* Pods_BraidExample.framework in Frameworks */ = {isa = PBXBuildFile; fileRef = 42D526C8EC5CD4E2D465B86B /* Pods_BraidExample.framework */; };
 /* End PBXBuildFile section */
 
 /* Begin PBXContainerItemProxy section */
@@ -78,8 +77,10 @@
 /* End PBXCopyFilesBuildPhase section */
 
 /* Begin PBXFileReference section */
-		42D526C8EC5CD4E2D465B86B /* Pods_BraidExample.framework */ = {isa = PBXFileReference; explicitFileType = wrapper.framework; includeInIndex = 0; path = Pods_BraidExample.framework; sourceTree = BUILT_PRODUCTS_DIR; };
-		71F33D25A8F226800DC9B096 /* Pods-BraidExampleTests.debug.xcconfig */ = {isa = PBXFileReference; includeInIndex = 1; lastKnownFileType = text.xcconfig; name = "Pods-BraidExampleTests.debug.xcconfig"; path = "Pods/Target Support Files/Pods-BraidExampleTests/Pods-BraidExampleTests.debug.xcconfig"; sourceTree = "<group>"; };
+		1386F8CF294C675AF9810979 /* Pods-BraidExample.debug.xcconfig */ = {isa = PBXFileReference; includeInIndex = 1; lastKnownFileType = text.xcconfig; name = "Pods-BraidExample.debug.xcconfig"; path = "Pods/Target Support Files/Pods-BraidExample/Pods-BraidExample.debug.xcconfig"; sourceTree = "<group>"; };
+		55D765C5FB109FA81BDD1D5A /* Pods-BraidExampleTests.release.xcconfig */ = {isa = PBXFileReference; includeInIndex = 1; lastKnownFileType = text.xcconfig; name = "Pods-BraidExampleTests.release.xcconfig"; path = "Pods/Target Support Files/Pods-BraidExampleTests/Pods-BraidExampleTests.release.xcconfig"; sourceTree = "<group>"; };
+		5AADC7CBA1D7A7674CACFA20 /* Pods-BraidExampleTests.debug.xcconfig */ = {isa = PBXFileReference; includeInIndex = 1; lastKnownFileType = text.xcconfig; name = "Pods-BraidExampleTests.debug.xcconfig"; path = "Pods/Target Support Files/Pods-BraidExampleTests/Pods-BraidExampleTests.debug.xcconfig"; sourceTree = "<group>"; };
+		6905CEA7EB85FC4B10F150DF /* Pods-BraidExample.release.xcconfig */ = {isa = PBXFileReference; includeInIndex = 1; lastKnownFileType = text.xcconfig; name = "Pods-BraidExample.release.xcconfig"; path = "Pods/Target Support Files/Pods-BraidExample/Pods-BraidExample.release.xcconfig"; sourceTree = "<group>"; };
 		938132D420B6463000CBF8F6 /* BraidExample.app */ = {isa = PBXFileReference; explicitFileType = wrapper.application; includeInIndex = 0; path = BraidExample.app; sourceTree = BUILT_PRODUCTS_DIR; };
 		938132D720B6463000CBF8F6 /* AppDelegate.swift */ = {isa = PBXFileReference; lastKnownFileType = sourcecode.swift; path = AppDelegate.swift; sourceTree = "<group>"; };
 		938132D920B6463000CBF8F6 /* AccountsViewController.swift */ = {isa = PBXFileReference; lastKnownFileType = sourcecode.swift; path = AccountsViewController.swift; sourceTree = "<group>"; };
@@ -89,8 +90,6 @@
 		9381335020B6EE2A00CBF8F6 /* TitleDetailTableViewCell.swift */ = {isa = PBXFileReference; lastKnownFileType = sourcecode.swift; path = TitleDetailTableViewCell.swift; sourceTree = "<group>"; };
 		93C36A4720DAFF97006B7ECF /* SamplesViewController.swift */ = {isa = PBXFileReference; lastKnownFileType = sourcecode.swift; path = SamplesViewController.swift; sourceTree = "<group>"; };
 		93C36A4920DB02E0006B7ECF /* TitleDetailTableViewCell.xib */ = {isa = PBXFileReference; lastKnownFileType = file.xib; path = TitleDetailTableViewCell.xib; sourceTree = "<group>"; };
-		96E14A148B4FA37BF882BFF8 /* Pods-BraidExample.debug.xcconfig */ = {isa = PBXFileReference; includeInIndex = 1; lastKnownFileType = text.xcconfig; name = "Pods-BraidExample.debug.xcconfig"; path = "Pods/Target Support Files/Pods-BraidExample/Pods-BraidExample.debug.xcconfig"; sourceTree = "<group>"; };
-		A014E3975776DA0F3281F02F /* Pods-BraidExample.release.xcconfig */ = {isa = PBXFileReference; includeInIndex = 1; lastKnownFileType = text.xcconfig; name = "Pods-BraidExample.release.xcconfig"; path = "Pods/Target Support Files/Pods-BraidExample/Pods-BraidExample.release.xcconfig"; sourceTree = "<group>"; };
 		AB05A86B2223B31B00C9C3E3 /* Models.swift */ = {isa = PBXFileReference; lastKnownFileType = sourcecode.swift; path = Models.swift; sourceTree = "<group>"; };
 		AB05A86D2224FEA800C9C3E3 /* MockUpdateDelegate.swift */ = {isa = PBXFileReference; lastKnownFileType = sourcecode.swift; path = MockUpdateDelegate.swift; sourceTree = "<group>"; };
 		AB18253021E5254E004FE239 /* TableDisplayBehaviorTests.swift */ = {isa = PBXFileReference; lastKnownFileType = sourcecode.swift; path = TableDisplayBehaviorTests.swift; sourceTree = "<group>"; };
@@ -114,7 +113,6 @@
 		AB5C715A21EC66F4006DC4B0 /* DatePickerTableViewCell.xib */ = {isa = PBXFileReference; lastKnownFileType = file.xib; path = DatePickerTableViewCell.xib; sourceTree = "<group>"; };
 		AB5D696C21E95DC200386B8D /* TextFieldTableViewCell.xib */ = {isa = PBXFileReference; lastKnownFileType = file.xib; path = TextFieldTableViewCell.xib; sourceTree = "<group>"; };
 		AB5D696E21E95DD200386B8D /* TextViewTableViewCell.xib */ = {isa = PBXFileReference; lastKnownFileType = file.xib; path = TextViewTableViewCell.xib; sourceTree = "<group>"; };
-		AB867DDA221A02150033898B /* AttendeesViewController.swift */ = {isa = PBXFileReference; lastKnownFileType = sourcecode.swift; path = AttendeesViewController.swift; sourceTree = "<group>"; };
 		AB86C3BE2141718C00FA4945 /* SectionHeaderView.swift */ = {isa = PBXFileReference; lastKnownFileType = sourcecode.swift; path = SectionHeaderView.swift; sourceTree = "<group>"; };
 		ABA89D5A21EEC07000033093 /* README.md */ = {isa = PBXFileReference; fileEncoding = 4; lastKnownFileType = net.daringfireball.markdown; path = README.md; sourceTree = "<group>"; };
 		ABB2841221F55E8C0041E84A /* README.md */ = {isa = PBXFileReference; lastKnownFileType = net.daringfireball.markdown; path = README.md; sourceTree = "<group>"; };
@@ -134,8 +132,8 @@
 		ABE0F37421BE24F30098950D /* Cells.swift */ = {isa = PBXFileReference; lastKnownFileType = sourcecode.swift; path = Cells.swift; sourceTree = "<group>"; };
 		ABE0F37921BE282A0098950D /* TableTestCase.swift */ = {isa = PBXFileReference; lastKnownFileType = sourcecode.swift; path = TableTestCase.swift; sourceTree = "<group>"; };
 		ABE0F37B21BE30730098950D /* TableCellBindingMethodTests.swift */ = {isa = PBXFileReference; lastKnownFileType = sourcecode.swift; path = TableCellBindingMethodTests.swift; sourceTree = "<group>"; };
-		CF031F87732EFCEE86D02E4F /* Pods-BraidExampleTests.release.xcconfig */ = {isa = PBXFileReference; includeInIndex = 1; lastKnownFileType = text.xcconfig; name = "Pods-BraidExampleTests.release.xcconfig"; path = "Pods/Target Support Files/Pods-BraidExampleTests/Pods-BraidExampleTests.release.xcconfig"; sourceTree = "<group>"; };
-		EA2EB889B19388A690D235A6 /* Pods_BraidExampleTests.framework */ = {isa = PBXFileReference; explicitFileType = wrapper.framework; includeInIndex = 0; path = Pods_BraidExampleTests.framework; sourceTree = BUILT_PRODUCTS_DIR; };
+		B5FEBC5088F0D7E30632BBD0 /* Pods_BraidExample.framework */ = {isa = PBXFileReference; explicitFileType = wrapper.framework; includeInIndex = 0; path = Pods_BraidExample.framework; sourceTree = BUILT_PRODUCTS_DIR; };
+		FE17F9A4879165AF43849970 /* Pods_BraidExampleTests.framework */ = {isa = PBXFileReference; explicitFileType = wrapper.framework; includeInIndex = 0; path = Pods_BraidExampleTests.framework; sourceTree = BUILT_PRODUCTS_DIR; };
 /* End PBXFileReference section */
 
 /* Begin PBXFrameworksBuildPhase section */
@@ -143,7 +141,7 @@
 			isa = PBXFrameworksBuildPhase;
 			buildActionMask = 2147483647;
 			files = (
-				CAB22340CE9499F2E63EA13C /* Pods_BraidExample.framework in Frameworks */,
+				AA8B7612901AEED60C395EB0 /* Pods_BraidExample.framework in Frameworks */,
 			);
 			runOnlyForDeploymentPostprocessing = 0;
 		};
@@ -151,31 +149,22 @@
 			isa = PBXFrameworksBuildPhase;
 			buildActionMask = 2147483647;
 			files = (
-				928A29AAAC50745D69B8763E /* Pods_BraidExampleTests.framework in Frameworks */,
+				6E2CB900CB0503EB7AE1EAC3 /* Pods_BraidExampleTests.framework in Frameworks */,
 			);
 			runOnlyForDeploymentPostprocessing = 0;
 		};
 /* End PBXFrameworksBuildPhase section */
 
 /* Begin PBXGroup section */
-		326497EEADFAE4D78AA2565C /* Pods */ = {
-			isa = PBXGroup;
-			children = (
-				96E14A148B4FA37BF882BFF8 /* Pods-BraidExample.debug.xcconfig */,
-				A014E3975776DA0F3281F02F /* Pods-BraidExample.release.xcconfig */,
-				71F33D25A8F226800DC9B096 /* Pods-BraidExampleTests.debug.xcconfig */,
-				CF031F87732EFCEE86D02E4F /* Pods-BraidExampleTests.release.xcconfig */,
+		27AE4BDD9FD2F8BA2490D817 /* Pods */ = {
+			isa = PBXGroup;
+			children = (
+				1386F8CF294C675AF9810979 /* Pods-BraidExample.debug.xcconfig */,
+				6905CEA7EB85FC4B10F150DF /* Pods-BraidExample.release.xcconfig */,
+				5AADC7CBA1D7A7674CACFA20 /* Pods-BraidExampleTests.debug.xcconfig */,
+				55D765C5FB109FA81BDD1D5A /* Pods-BraidExampleTests.release.xcconfig */,
 			);
 			name = Pods;
-			sourceTree = "<group>";
-		};
-		40FC51C3134810EF00AA2579 /* Frameworks */ = {
-			isa = PBXGroup;
-			children = (
-				42D526C8EC5CD4E2D465B86B /* Pods_BraidExample.framework */,
-				EA2EB889B19388A690D235A6 /* Pods_BraidExampleTests.framework */,
-			);
-			name = Frameworks;
 			sourceTree = "<group>";
 		};
 		938132CB20B6463000CBF8F6 = {
@@ -184,8 +173,8 @@
 				938132D620B6463000CBF8F6 /* BraidExample */,
 				ABE0F36921BE20380098950D /* BraidExampleTests */,
 				938132D520B6463000CBF8F6 /* Products */,
-				326497EEADFAE4D78AA2565C /* Pods */,
-				40FC51C3134810EF00AA2579 /* Frameworks */,
+				27AE4BDD9FD2F8BA2490D817 /* Pods */,
+				EBF40F86B284BBBC4E5ACCEB /* Frameworks */,
 			);
 			sourceTree = "<group>";
 		};
@@ -209,7 +198,6 @@
 				ABC1AD1C21E6BF3E00BAC644 /* Sample 3 - Form */,
 				ABE0F35D21B49DC10098950D /* Sample 4 - News Feed */,
 				AB577BA82179662400CD2363 /* Sample 5 - Dynamic Home Page */,
-				AB867DD9221A01D20033898B /* Sample 6 - Editable Attendees */,
 				AB577B9D21759F8B00CD2363 /* Shared Views */,
 				9381334F20B6EDFA00CBF8F6 /* Resources */,
 				938132E320B6463200CBF8F6 /* Info.plist */,
@@ -271,14 +259,6 @@
 				ABE0F35721AD10340098950D /* Mocks */,
 			);
 			path = "Sample 5 - Dynamic Home Page";
-			sourceTree = "<group>";
-		};
-		AB867DD9221A01D20033898B /* Sample 6 - Editable Attendees */ = {
-			isa = PBXGroup;
-			children = (
-				AB867DDA221A02150033898B /* AttendeesViewController.swift */,
-			);
-			path = "Sample 6 - Editable Attendees";
 			sourceTree = "<group>";
 		};
 		ABC1AD1C21E6BF3E00BAC644 /* Sample 3 - Form */ = {
@@ -358,6 +338,15 @@
 			path = "Test Classes";
 			sourceTree = "<group>";
 		};
+		EBF40F86B284BBBC4E5ACCEB /* Frameworks */ = {
+			isa = PBXGroup;
+			children = (
+				B5FEBC5088F0D7E30632BBD0 /* Pods_BraidExample.framework */,
+				FE17F9A4879165AF43849970 /* Pods_BraidExampleTests.framework */,
+			);
+			name = Frameworks;
+			sourceTree = "<group>";
+		};
 /* End PBXGroup section */
 
 /* Begin PBXNativeTarget section */
@@ -365,12 +354,12 @@
 			isa = PBXNativeTarget;
 			buildConfigurationList = 938132E620B6463200CBF8F6 /* Build configuration list for PBXNativeTarget "BraidExample" */;
 			buildPhases = (
-				AA0FD1613247BA3024DF8259 /* [CP] Check Pods Manifest.lock */,
+				29CF50FF5DBA1AA16C9761DF /* [CP] Check Pods Manifest.lock */,
 				938132D020B6463000CBF8F6 /* Sources */,
 				938132D120B6463000CBF8F6 /* Frameworks */,
 				938132D220B6463000CBF8F6 /* Resources */,
 				9381330C20B6486400CBF8F6 /* Embed Frameworks */,
-				F2FABA52FCFBD1496BC0BABD /* [CP] Embed Pods Frameworks */,
+				01E321FF9D1B381B3D30A111 /* [CP] Embed Pods Frameworks */,
 			);
 			buildRules = (
 			);
@@ -385,11 +374,11 @@
 			isa = PBXNativeTarget;
 			buildConfigurationList = ABE0F36F21BE20380098950D /* Build configuration list for PBXNativeTarget "BraidExampleTests" */;
 			buildPhases = (
-				21EF4C117C99A0CE5DAA3D5E /* [CP] Check Pods Manifest.lock */,
+				4A88A49C742F30C459B1CBC0 /* [CP] Check Pods Manifest.lock */,
 				ABE0F36421BE20380098950D /* Sources */,
 				ABE0F36521BE20380098950D /* Frameworks */,
 				ABE0F36621BE20380098950D /* Resources */,
-				30D73E0A77BA0445A28D7281 /* [CP] Embed Pods Frameworks */,
+				6CE8461F7BC77C06C9E8D09A /* [CP] Embed Pods Frameworks */,
 			);
 			buildRules = (
 			);
@@ -470,84 +459,33 @@
 /* End PBXResourcesBuildPhase section */
 
 /* Begin PBXShellScriptBuildPhase section */
-		21EF4C117C99A0CE5DAA3D5E /* [CP] Check Pods Manifest.lock */ = {
+		01E321FF9D1B381B3D30A111 /* [CP] Embed Pods Frameworks */ = {
 			isa = PBXShellScriptBuildPhase;
 			buildActionMask = 2147483647;
 			files = (
 			);
 			inputFileListPaths = (
-			);
-			inputPaths = (
-<<<<<<< HEAD
-				"${PODS_PODFILE_DIR_PATH}/Podfile.lock",
-				"${PODS_ROOT}/Manifest.lock",
-			);
-			name = "[CP] Check Pods Manifest.lock";
-			outputFileListPaths = (
-=======
-				"${PODS_ROOT}/Target Support Files/Pods-BraidExample/Pods-BraidExample-frameworks.sh",
-				"${BUILT_PRODUCTS_DIR}/Braid/Braid.framework",
-				"${BUILT_PRODUCTS_DIR}/RxAtomic/RxAtomic.framework",
-				"${BUILT_PRODUCTS_DIR}/RxCocoa/RxCocoa.framework",
-				"${BUILT_PRODUCTS_DIR}/RxSwift/RxSwift.framework",
->>>>>>> 5f56e05c
-			);
-			outputPaths = (
-				"$(DERIVED_FILE_DIR)/Pods-BraidExampleTests-checkManifestLockResult.txt",
-			);
-			runOnlyForDeploymentPostprocessing = 0;
-			shellPath = /bin/sh;
-<<<<<<< HEAD
-			shellScript = "diff \"${PODS_PODFILE_DIR_PATH}/Podfile.lock\" \"${PODS_ROOT}/Manifest.lock\" > /dev/null\nif [ $? != 0 ] ; then\n    # print error to STDERR\n    echo \"error: The sandbox is not in sync with the Podfile.lock. Run 'pod install' or update your CocoaPods installation.\" >&2\n    exit 1\nfi\n# This output is used by Xcode 'outputs' to avoid re-running this script phase.\necho \"SUCCESS\" > \"${SCRIPT_OUTPUT_FILE_0}\"\n";
-=======
-			shellScript = "\"${PODS_ROOT}/Target Support Files/Pods-BraidExample/Pods-BraidExample-frameworks.sh\"\n";
->>>>>>> 5f56e05c
-			showEnvVarsInLog = 0;
-		};
-		30D73E0A77BA0445A28D7281 /* [CP] Embed Pods Frameworks */ = {
-			isa = PBXShellScriptBuildPhase;
-			buildActionMask = 2147483647;
-			files = (
-			);
-			inputFileListPaths = (
-			);
-			inputPaths = (
-				"${PODS_ROOT}/Target Support Files/Pods-BraidExampleTests/Pods-BraidExampleTests-frameworks.sh",
-				"${BUILT_PRODUCTS_DIR}/Braid/Braid.framework",
-				"${BUILT_PRODUCTS_DIR}/RxAtomic/RxAtomic.framework",
-				"${BUILT_PRODUCTS_DIR}/RxCocoa/RxCocoa.framework",
-				"${BUILT_PRODUCTS_DIR}/RxSwift/RxSwift.framework",
-				"${BUILT_PRODUCTS_DIR}/Nimble/Nimble.framework",
+				"${PODS_ROOT}/Target Support Files/Pods-BraidExample/Pods-BraidExample-frameworks-${CONFIGURATION}-input-files.xcfilelist",
 			);
 			name = "[CP] Embed Pods Frameworks";
 			outputFileListPaths = (
-			);
-			outputPaths = (
-				"${TARGET_BUILD_DIR}/${FRAMEWORKS_FOLDER_PATH}/Braid.framework",
-				"${TARGET_BUILD_DIR}/${FRAMEWORKS_FOLDER_PATH}/RxAtomic.framework",
-				"${TARGET_BUILD_DIR}/${FRAMEWORKS_FOLDER_PATH}/RxCocoa.framework",
-				"${TARGET_BUILD_DIR}/${FRAMEWORKS_FOLDER_PATH}/RxSwift.framework",
-				"${TARGET_BUILD_DIR}/${FRAMEWORKS_FOLDER_PATH}/Nimble.framework",
+				"${PODS_ROOT}/Target Support Files/Pods-BraidExample/Pods-BraidExample-frameworks-${CONFIGURATION}-output-files.xcfilelist",
 			);
 			runOnlyForDeploymentPostprocessing = 0;
 			shellPath = /bin/sh;
-			shellScript = "\"${PODS_ROOT}/Target Support Files/Pods-BraidExampleTests/Pods-BraidExampleTests-frameworks.sh\"\n";
+			shellScript = "\"${PODS_ROOT}/Target Support Files/Pods-BraidExample/Pods-BraidExample-frameworks.sh\"\n";
 			showEnvVarsInLog = 0;
 		};
-		AA0FD1613247BA3024DF8259 /* [CP] Check Pods Manifest.lock */ = {
+		29CF50FF5DBA1AA16C9761DF /* [CP] Check Pods Manifest.lock */ = {
 			isa = PBXShellScriptBuildPhase;
 			buildActionMask = 2147483647;
 			files = (
-			);
-			inputFileListPaths = (
 			);
 			inputPaths = (
 				"${PODS_PODFILE_DIR_PATH}/Podfile.lock",
 				"${PODS_ROOT}/Manifest.lock",
 			);
 			name = "[CP] Check Pods Manifest.lock";
-			outputFileListPaths = (
-			);
 			outputPaths = (
 				"$(DERIVED_FILE_DIR)/Pods-BraidExample-checkManifestLockResult.txt",
 			);
@@ -556,7 +494,7 @@
 			shellScript = "diff \"${PODS_PODFILE_DIR_PATH}/Podfile.lock\" \"${PODS_ROOT}/Manifest.lock\" > /dev/null\nif [ $? != 0 ] ; then\n    # print error to STDERR\n    echo \"error: The sandbox is not in sync with the Podfile.lock. Run 'pod install' or update your CocoaPods installation.\" >&2\n    exit 1\nfi\n# This output is used by Xcode 'outputs' to avoid re-running this script phase.\necho \"SUCCESS\" > \"${SCRIPT_OUTPUT_FILE_0}\"\n";
 			showEnvVarsInLog = 0;
 		};
-		F2FABA52FCFBD1496BC0BABD /* [CP] Embed Pods Frameworks */ = {
+		4A88A49C742F30C459B1CBC0 /* [CP] Check Pods Manifest.lock */ = {
 			isa = PBXShellScriptBuildPhase;
 			buildActionMask = 2147483647;
 			files = (
@@ -564,32 +502,35 @@
 			inputFileListPaths = (
 			);
 			inputPaths = (
-<<<<<<< HEAD
-				"${PODS_ROOT}/Target Support Files/Pods-BraidExample/Pods-BraidExample-frameworks.sh",
-=======
-				"${PODS_ROOT}/Target Support Files/Pods-BraidExampleTests/Pods-BraidExampleTests-frameworks.sh",
->>>>>>> 5f56e05c
-				"${BUILT_PRODUCTS_DIR}/Braid/Braid.framework",
-				"${BUILT_PRODUCTS_DIR}/RxAtomic/RxAtomic.framework",
-				"${BUILT_PRODUCTS_DIR}/RxCocoa/RxCocoa.framework",
-				"${BUILT_PRODUCTS_DIR}/RxSwift/RxSwift.framework",
+				"${PODS_PODFILE_DIR_PATH}/Podfile.lock",
+				"${PODS_ROOT}/Manifest.lock",
+			);
+			name = "[CP] Check Pods Manifest.lock";
+			outputFileListPaths = (
+			);
+			outputPaths = (
+				"$(DERIVED_FILE_DIR)/Pods-BraidExampleTests-checkManifestLockResult.txt",
+			);
+			runOnlyForDeploymentPostprocessing = 0;
+			shellPath = /bin/sh;
+			shellScript = "diff \"${PODS_PODFILE_DIR_PATH}/Podfile.lock\" \"${PODS_ROOT}/Manifest.lock\" > /dev/null\nif [ $? != 0 ] ; then\n    # print error to STDERR\n    echo \"error: The sandbox is not in sync with the Podfile.lock. Run 'pod install' or update your CocoaPods installation.\" >&2\n    exit 1\nfi\n# This output is used by Xcode 'outputs' to avoid re-running this script phase.\necho \"SUCCESS\" > \"${SCRIPT_OUTPUT_FILE_0}\"\n";
+			showEnvVarsInLog = 0;
+		};
+		6CE8461F7BC77C06C9E8D09A /* [CP] Embed Pods Frameworks */ = {
+			isa = PBXShellScriptBuildPhase;
+			buildActionMask = 2147483647;
+			files = (
+			);
+			inputFileListPaths = (
+				"${PODS_ROOT}/Target Support Files/Pods-BraidExampleTests/Pods-BraidExampleTests-frameworks-${CONFIGURATION}-input-files.xcfilelist",
 			);
 			name = "[CP] Embed Pods Frameworks";
 			outputFileListPaths = (
-			);
-			outputPaths = (
-				"${TARGET_BUILD_DIR}/${FRAMEWORKS_FOLDER_PATH}/Braid.framework",
-				"${TARGET_BUILD_DIR}/${FRAMEWORKS_FOLDER_PATH}/RxAtomic.framework",
-				"${TARGET_BUILD_DIR}/${FRAMEWORKS_FOLDER_PATH}/RxCocoa.framework",
-				"${TARGET_BUILD_DIR}/${FRAMEWORKS_FOLDER_PATH}/RxSwift.framework",
+				"${PODS_ROOT}/Target Support Files/Pods-BraidExampleTests/Pods-BraidExampleTests-frameworks-${CONFIGURATION}-output-files.xcfilelist",
 			);
 			runOnlyForDeploymentPostprocessing = 0;
 			shellPath = /bin/sh;
-<<<<<<< HEAD
-			shellScript = "\"${PODS_ROOT}/Target Support Files/Pods-BraidExample/Pods-BraidExample-frameworks.sh\"\n";
-=======
 			shellScript = "\"${PODS_ROOT}/Target Support Files/Pods-BraidExampleTests/Pods-BraidExampleTests-frameworks.sh\"\n";
->>>>>>> 5f56e05c
 			showEnvVarsInLog = 0;
 		};
 /* End PBXShellScriptBuildPhase section */
@@ -619,7 +560,6 @@
 				AB577BC52181105500CD2363 /* HomeService.swift in Sources */,
 				AB577B9F2175A6EE00CD2363 /* CenterLabelTableViewCell.swift in Sources */,
 				93C36A4820DAFF97006B7ECF /* SamplesViewController.swift in Sources */,
-				AB867DDB221A02150033898B /* AttendeesViewController.swift in Sources */,
 				ABE0F36121B4AA830098950D /* NewsFeedService.swift in Sources */,
 				AB577BD22183D7F200CD2363 /* Product.swift in Sources */,
 				ABC1AD2121E7269500BAC644 /* TextFieldTableViewCell.swift in Sources */,
@@ -779,7 +719,7 @@
 		};
 		938132E720B6463200CBF8F6 /* Debug */ = {
 			isa = XCBuildConfiguration;
-			baseConfigurationReference = 96E14A148B4FA37BF882BFF8 /* Pods-BraidExample.debug.xcconfig */;
+			baseConfigurationReference = 1386F8CF294C675AF9810979 /* Pods-BraidExample.debug.xcconfig */;
 			buildSettings = {
 				ASSETCATALOG_COMPILER_APPICON_NAME = AppIcon;
 				CODE_SIGN_STYLE = Automatic;
@@ -798,7 +738,7 @@
 		};
 		938132E820B6463200CBF8F6 /* Release */ = {
 			isa = XCBuildConfiguration;
-			baseConfigurationReference = A014E3975776DA0F3281F02F /* Pods-BraidExample.release.xcconfig */;
+			baseConfigurationReference = 6905CEA7EB85FC4B10F150DF /* Pods-BraidExample.release.xcconfig */;
 			buildSettings = {
 				ASSETCATALOG_COMPILER_APPICON_NAME = AppIcon;
 				CODE_SIGN_STYLE = Automatic;
@@ -818,7 +758,7 @@
 		};
 		ABE0F37021BE20380098950D /* Debug */ = {
 			isa = XCBuildConfiguration;
-			baseConfigurationReference = 71F33D25A8F226800DC9B096 /* Pods-BraidExampleTests.debug.xcconfig */;
+			baseConfigurationReference = 5AADC7CBA1D7A7674CACFA20 /* Pods-BraidExampleTests.debug.xcconfig */;
 			buildSettings = {
 				BUNDLE_LOADER = "$(TEST_HOST)";
 				CODE_SIGN_STYLE = Automatic;
@@ -842,7 +782,7 @@
 		};
 		ABE0F37121BE20380098950D /* Release */ = {
 			isa = XCBuildConfiguration;
-			baseConfigurationReference = CF031F87732EFCEE86D02E4F /* Pods-BraidExampleTests.release.xcconfig */;
+			baseConfigurationReference = 55D765C5FB109FA81BDD1D5A /* Pods-BraidExampleTests.release.xcconfig */;
 			buildSettings = {
 				BUNDLE_LOADER = "$(TEST_HOST)";
 				CODE_SIGN_STYLE = Automatic;
