--- conflicted
+++ resolved
@@ -1,11 +1,6 @@
 PODS:
-<<<<<<< HEAD
-  - Braid/Core (1.0.1)
-  - Braid/Rx (1.0.1):
-=======
   - Braid/Core (1.0.2)
   - Braid/Rx (1.0.2):
->>>>>>> 5f56e05c
     - Braid/Core
     - RxCocoa (~> 4.4)
     - RxSwift (~> 4.4)
@@ -34,11 +29,7 @@
     :path: "."
 
 SPEC CHECKSUMS:
-<<<<<<< HEAD
-  Braid: d74e88b98fceec735d6f98d671f42b1111e457db
-=======
-  Braid: 9c0d5ba95b9e1550b01d8a14f1aa394b16a8f3c3
->>>>>>> 5f56e05c
+  Braid: 2584cb9a3543f19cf8787796ca8f49b29c4286f5
   Nimble: 45f786ae66faa9a709624227fae502db55a8bdd0
   RxAtomic: d00e97c10db88c6f08540e0bf2752fc5a2404167
   RxCocoa: 477990dc3b4c3ff55fb0ac77e1cc06244e0aaec8
@@ -46,4 +37,4 @@
 
 PODFILE CHECKSUM: 750bc68567a7de12dd77559f32a7ebf05cca8405
 
-COCOAPODS: 1.6.1+COCOAPODS: 1.7.0.rc.1