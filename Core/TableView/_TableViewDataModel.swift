internal protocol _TableViewDataModelDelegate: AnyObject {
    associatedtype S: TableViewSection
    
    func itemEqualityChecker(for section: S) -> ((Any, Any) -> Bool?)?
    func dataModelDidChange()
}

/// An object that holds all the data for a table view at a given moment. Diffs can be generated between data model
/// instances to animate table view changes.
internal class _TableViewDataModel<S: TableViewSection> {
    private(set) var sectionModels: [_TableViewSectionDataModel<S>] = [] {
        didSet { self.delegate?.dataModelDidChange() }
    }
    
    /**
     Returns the section model for the given section. If one does not already exist, one will be created.
    */
    func sectionModel(for section: S) -> _TableViewSectionDataModel<S> {
        if let sectionModel = self.sectionModels.first(where: { $0.section == section }) {
            return sectionModel
        }
        let sectionModel = _TableViewSectionDataModel(section: section)
        sectionModel.onUpdate = { [weak self] in
            self?.delegate?.dataModelDidChange()
        }
        self.sectionModels.append(sectionModel)
        return sectionModel
    }
    
    /**
     Returns the item for the given row and section.
    */
    func item(inSection section: S, row: Int) -> _TableViewItemModel? {
        let model = self.sectionModels.first { $0.section == section }
        if model?.items.indices.contains(row) == true {
            return model?.items[row]
        } else {
            return nil
        }
    }
    
    weak var delegate: SectionedTableViewBinder<S>?
    
    // The sections that were bound uniquely with either the `onSection` or `onSections` methods. This is used to
    // ensure that updates to data bound with `onAllSections` does not overwrite data for these sections.
    var uniquelyBoundCellSections: [S] = []
    var uniquelyBoundHeaderSections: [S] = []
    var uniquelyBoundFooterSections: [S] = []
    
    var headerViewBound: Bool = false
    var footerViewBound: Bool = false
    var headerTitleBound: Bool = false
    var footerTitleBound: Bool = false
    
    // The displayed section on the table view.
    var displayedSections: [S] = [] {
        didSet { self.delegate?.dataModelDidChange() }
    }

    // Sections whose cell data was just updated. This is set by the binder.
    var cellUpdatedSections: Set<S> = []
    // Sections whose header/footer data was just updated. This is set by the binder.
    var headerFooterUpdatedSections: Set<S> = []
    
    // Returns a set containing all sections that have cell data bound.
    var sectionsWithCellData: Set<S> {
        return Set(self.sectionModels.filter { sectionModel -> Bool in
            return sectionModel.items.count > 0
        }.map { $0.section })
    }
    
    // Returns a set of sections that have any kind of data in them (cells, headers, or footers).
    var sectionsWithData: Set<S> {
        return Set(self.sectionModels.filter { sectionModel -> Bool in
            return sectionModel.items.count > 0
                || sectionModel.headerTitle != nil
                || sectionModel.headerViewModel != nil
                || sectionModel.footerTitle != nil
                || sectionModel.footerViewModel != nil
        }.map { $0.section })
    }
    
    var hasEditableSections: Bool {
        return self.sectionModels.reduce(into: false, { (result, sectionModel) in
            if result == true {
                return
            }
            result = sectionModel.cellEditingStyle != .none
        })
    }
    
    init() { }
    
    init(from other: _TableViewDataModel<S>) {
        self.delegate = other.delegate
        self.headerTitleBound = other.headerTitleBound
        self.headerViewBound = other.headerViewBound
        self.footerTitleBound = other.footerTitleBound
        self.footerViewBound = other.footerViewBound
        self.displayedSections = other.displayedSections
        self.sectionModels = other.sectionModels.map { _TableViewSectionDataModel(from: $0) }
        for sectionModel in self.sectionModels {
            sectionModel.onUpdate = { [weak self] in
                self?.delegate?.dataModelDidChange()
            }
        }
    }
}

extension _TableViewDataModel {
    /**
     Creates a Differ 'nested extended diff' object from this data model and the 'other' given model. Returns nil if the
     data is not diffable (i.e. one or more of its data arrays did not contain models that conformed to
     `CollectionIdentifiable`).
     */
    func diff(from other: _TableViewDataModel<S>) -> _NestedExtendedDiff? {
        let selfSectionModels = self.displayedSections.map { self.sectionModel(for: $0) }
        let otherSectionModels = other.displayedSections.map { other.sectionModel(for: $0) }
<<<<<<< HEAD
        let binder = self.delegate ?? other.delegate
=======
        let delegate = self.delegate ?? other.delegate
>>>>>>> 355f0e15
        guard var diff = try? selfSectionModels.nestedExtendedDiff(
            to: otherSectionModels,
            isSameSection: { $0.section == $1.section },
            isSameElement: { _lhs, _rhs in
                if let lhs = _lhs as? CollectionIdentifiable, let rhs = _rhs as? CollectionIdentifiable {
                    return lhs.collectionId == rhs.collectionId
                }
                return nil
            },
            isEqualElement: { sectionModel, lhs, rhs in
<<<<<<< HEAD
                return binder?.itemEqualityChecker(for: sectionModel.section)?(lhs, rhs)
=======
                return delegate?.itemEqualityChecker(for: sectionModel.section)?(lhs, rhs)
>>>>>>> 355f0e15
        }) else {
            return nil
        }
        
        // Reload sections whose header or footer were updated
        for section in other.headerFooterUpdatedSections.filter({ !other.cellUpdatedSections.contains($0) }) {
            guard let i = other.displayedSections.firstIndex(of: section) else { continue }
            // If the section was deleted or inserted, don't add it to the sections to update
            guard diff.elements.filter({ element in
                switch element {
                case .deleteSection(let at), .insertSection(let at): return at == i
                default: return false
                }
            }).isEmpty else { continue }
            diff.elements.append(.updateSectionHeaderFooter(i))
        }
        
        // Reload sections that were updated whose items weren't equatable
        for section in other.cellUpdatedSections.filter({ other.delegate?.itemEqualityChecker(for: $0) == nil }) {
            guard let i = other.displayedSections.firstIndex(of: section) else { continue }
            // If the section was deleted or inserted, don't add it to the sections to update
            guard diff.elements.filter({ element in
                switch element {
                case .deleteSection(let at), .insertSection(let at): return at == i
                default: return false
                }
            }).isEmpty else { continue }
            
            diff.elements.append(.updateUndiffableSection(i))
            
            // For undiffable sections, perform inserts/deletes on the end of the section if the counts are different
            if let lhs = selfSectionModels.first(where: { $0.section == section }),
            let rhs = otherSectionModels.first(where: { $0.section == section }) {
                if lhs.items.count < rhs.items.count {
                    let difference = rhs.items.count - lhs.items.count
                    for at in rhs.items.count - difference..<rhs.items.count {
                        diff.elements.append(.insertElement(at, section: i))
                    }
                } else if lhs.items.count > rhs.items.count {
                    let difference = lhs.items.count - rhs.items.count
                    for at in lhs.items.count - difference..<lhs.items.count {
                        diff.elements.append(.deleteElement(at, section: i))
                    }
                }
            }
        }
        
        return diff
    }
}

internal class _TableViewSectionDataModel<S: TableViewSection> {
    enum CellDataType {
        case models
        case viewModels
        case modelsViewModels
        case number
    }
    
    let section: S
    
    var headerTitle: String? {
        didSet { self.onUpdate?() }
    }
    var headerViewModel: Any? {
        didSet { self.onUpdate?() }
    }
    var items: [_TableViewItemModel] = [] {
        didSet { self.onUpdate?() }
    }
    var footerTitle: String? {
        didSet { self.onUpdate?() }
    }
    var footerViewModel: Any? {
        didSet { self.onUpdate?() }
    }
    var cellEditingStyle: UITableViewCell.EditingStyle = .none
    var movementOption: CellMovementOption<S>?
    
    var cellDataType: CellDataType = .models
    
    fileprivate var onUpdate: (() -> Void)?
    
    fileprivate init(section: S) {
        self.section = section
    }
    
    fileprivate init(from other: _TableViewSectionDataModel<S>) {
        self.headerTitle = other.headerTitle
        self.headerViewModel = other.headerViewModel
        self.cellDataType = other.cellDataType
        self.items = other.items
        self.footerTitle = other.footerTitle
        self.footerViewModel = other.footerViewModel
        self.section = other.section
        self.cellEditingStyle = other.cellEditingStyle
    }
}

extension _TableViewSectionDataModel: Collection {
    typealias Index = Int

    subscript(i: Int) -> Any {
        let item = items[i]
        
        // get the 'items' (be it view models, models, or the number of cells) that are used for cells for the
        // section. Prefer whichever is diffable.
        if self.cellDataType == .viewModels
            || self.cellDataType == .modelsViewModels
            && !(item.model is CollectionIdentifiable),
            let viewModel = item.viewModel as? CollectionIdentifiable {
            return viewModel
        } else if self.cellDataType == .models
            || self.cellDataType == .modelsViewModels,
            let model = item.model as? CollectionIdentifiable {
            return model
        } else if self.cellDataType == .number {
            return item
        } else {
            return item.viewModel ?? item.model ?? item
        }
    }
    
    var startIndex: Int {
        return items.startIndex
    }
    
    var endIndex: Int {
        return items.endIndex
    }
    
    func index(after i: Int) -> Int {
        return items.index(after: i)
    }
}

internal struct _TableViewItemModel {
    var isNumberPlaceholder: Bool
    var model: Any?
    var viewModel: Any?
}
<|MERGE_RESOLUTION|>--- conflicted
+++ resolved
@@ -116,11 +116,7 @@
     func diff(from other: _TableViewDataModel<S>) -> _NestedExtendedDiff? {
         let selfSectionModels = self.displayedSections.map { self.sectionModel(for: $0) }
         let otherSectionModels = other.displayedSections.map { other.sectionModel(for: $0) }
-<<<<<<< HEAD
         let binder = self.delegate ?? other.delegate
-=======
-        let delegate = self.delegate ?? other.delegate
->>>>>>> 355f0e15
         guard var diff = try? selfSectionModels.nestedExtendedDiff(
             to: otherSectionModels,
             isSameSection: { $0.section == $1.section },
@@ -131,11 +127,7 @@
                 return nil
             },
             isEqualElement: { sectionModel, lhs, rhs in
-<<<<<<< HEAD
                 return binder?.itemEqualityChecker(for: sectionModel.section)?(lhs, rhs)
-=======
-                return delegate?.itemEqualityChecker(for: sectionModel.section)?(lhs, rhs)
->>>>>>> 355f0e15
         }) else {
             return nil
         }
